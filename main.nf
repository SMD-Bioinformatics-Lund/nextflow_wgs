#!/usr/bin/env nextflow

// GENERAL PATHS //
OUTDIR = params.outdir+'/'+params.subdir
CRONDIR = params.crondir

// SENTIEON CONFIGS //
K_size      = 100000000
sentieon_model = params.sentieon_model
bwa_num_shards = params.bwa_shards
bwa_shards = Channel.from( 0..bwa_num_shards-1 )
genomic_num_shards = params.genomic_shards_num

// FASTA //
genome_file = params.genome_file

PON = [F: params.GATK_PON_FEMALE, M: params.GATK_PON_MALE]

// Count lines of input csv, if more than 2(header + 1 ind) then mode is set to family //
csv = file(params.csv)
mode = csv.countLines() > 2 ? "family" : "single"
trio = csv.countLines() > 3 ? true : false
println(csv)
println("mode: "+mode)
println("trio: "+trio)
// Print commit-version of active deployment
file(params.git)
	.readLines()
	.each { println "git commit-hash: "+it }
// Print active container
container = file(params.container).toRealPath()
println("container: "+container)

workflow.onComplete {

	def msg = """\
		Pipeline execution summary
		---------------------------
		Completed at: ${workflow.complete}
		Duration    : ${workflow.duration}
		Success     : ${workflow.success}
		scriptFile  : ${workflow.scriptFile}
		workDir     : ${workflow.workDir}
		exit status : ${workflow.exitStatus}
		errorMessage: ${workflow.errorMessage}
		errorReport :
		"""
		.stripIndent()
	def error = """\
		${workflow.errorReport}
		"""
		.stripIndent()

	base = csv.getBaseName()
	logFile = file("/fs1/results/cron/logs/" + base + ".complete")
	logFile.text = msg
	logFile.append(error)
}

// Input channels for alignment, variant calling and annotation //
Channel
	.fromPath(params.csv)
	.splitCsv(header:true)
	.map{ row-> tuple(row.group, 
				row.id, 
				(row.containsKey("bam") ? file(row.bam) : (row.containsKey("vcf") ? file(row.vcf) : file(row.read1) ) ), 
				(row.containsKey("bai") ? file(row.bai) : (row.containsKey("idx") ? file(row.idx) : file(row.read2) ) ) ) }
	.set { input_files }

fastq = Channel.create()
bam_choice = Channel.create()
//vcf_choice = Channel.create()
fastq_sharded = Channel.create()
fastq_umi = Channel.create()
annotate_only = Channel.create()

// If input-files has bam files bypass alignment, otherwise go for fastq-channels => three options for fastq, sharded bwa, normal bwa or umi trimming
input_files.view().choice(bam_choice, fastq, fastq_sharded, fastq_umi, annotate_only ) { it[2] =~ /\.bam/ ? 0 : ( it[2] =~ /\.vcf.gz/ ? 4 : (params.shardbwa ? 2 : (params.umi ? 3 : 1) )) }

annotate_only.into{
	annotate_only_vep;
	annotate_only_cadd
}

bam_choice.into{ 
	expansionhunter_bam_choice; 
	dnascope_bam_choice;
	bampath_start;
	chanjo_bam_choice; 
	yaml_bam_choice; 
	cov_bam_choice; 
	bam_manta_choice; 
	bam_nator_choice; 
	bam_tiddit_choice; 
	bam_mito_choice; 
	bam_SMN_choice; 
	bam_freebayes_choice;
	bam_mantapanel_choice;
	bam_cnvkitpanel_choice;
	bam_dellypanel_choice;
	bam_melt_choice;
	bam_qc_choice;
	dedup_dummy_choice;
	bam_bqsr_choice;
	bam_gatk_choice }

// vcf_choice.into{
// 	split_cadd_choice;
// 	split_vep_choice;
// }

// For melt to work if started from bam-file.
process dedupdummy {
	when:
		params.onco

	input:
		set id, group, file(bam), file(bai) from dedup_dummy_choice
	output:
		set id, file("dummy") into dedup_dummy
	"""
	echo test > dummy
	"""
}
// Input channels for various meta information //
Channel
	.fromPath(params.csv)
	.splitCsv(header:true)
	.map{ row-> tuple(row.id, row.diagnosis, row.read1, row.read2) }
	.set{ qc_extra }

Channel
	.fromPath(params.csv)
	.splitCsv(header:true)
	.map{ row-> tuple(row.group, row.id, row.sex, row.mother, row.father, row.phenotype, row.diagnosis, row.type, row.assay, row.clarity_sample_id, (row.containsKey("ffpe") ? row.ffpe : false), (row.containsKey("analysis") ? row.analysis : false) ) }
	.into { ped; yml_diag; meta_upd; meta_str }


Channel
	.fromPath(params.csv)
	.splitCsv(header:true)
	.map{ row-> tuple(row.group, row.id, row.sex, row.type) }
	.into { meta_gatkcov; meta_exp; meta_svbed; meta_pod; meta_mutect2}


Channel
	.fromPath(params.gatkreffolders)
	.splitCsv(header:true)
	.map{ row-> tuple(row.i, row.refpart) }
	.into{ gatk_ref; gatk_postprocess }


// Check whether genome assembly is indexed //
if(genome_file ){
	bwaId = Channel
			.fromPath("${genome_file}.bwt")
			.ifEmpty { exit 1, "BWA index not found: ${genome_file}.bwt" }
}

process fastp {
	publishDir "/${OUTDIR}/versions", mode: 'copy' , overwrite: 'true', pattern: '*versions.yml'
	cpus 10
	tag "$id"
	time '1h'
	memory '20 GB'
	scratch true
	stageInMode 'copy'
	stageOutMode 'copy'

	when:
		params.umi

	input:
		set group, val(id), r1, r2 from fastq_umi

	output:
		set group, val(id), file("${id}_R1_a_q_u_trimmed.fq.gz"),file("${id}_R2_a_q_u_trimmed.fq.gz") into fastq_trimmed
		path "*versions.yml"

	script:
		"""
		fastp -i $r1 -I $r2 --stdout \\
			-U --umi_loc=per_read --umi_len=3 \\
			-w ${task.cpus} \\
		| fastp --stdin --interleaved_in -f 2 -F 2 \\
			-o ${id}_R1_a_q_u_trimmed.fq.gz \\
			-O ${id}_R2_a_q_u_trimmed.fq.gz \\
			-l 30 \\
			-w ${task.cpus}
		
		cat <<-END_VERSIONS > ${task.process}_versions.yml
		${task.process}:
		 fastp: 
		  version: \$(echo \$(fastp -v 2>&1) | cut -f 2 -d " ")
		  container: ${task.container}
		END_VERSIONS
		"""

	stub:
		"""
		touch ${id}_R1_a_q_u_trimmed.fq.gz
		touch ${id}_R2_a_q_u_trimmed.fq.gz

		cat <<-END_VERSIONS > ${task.process}_versions.yml
		${task.process}:
		 fastp: 
		  version: \$(echo \$(fastp -v 2>&1) | cut -f 2 -d " ")
		  container: ${task.container}
		END_VERSIONS
		"""
}

// Align fractions of fastq files with BWA
process bwa_align_sharded {
	publishDir "/${OUTDIR}/versions", mode: 'copy' , overwrite: 'true', pattern: '*versions.yml'
	cpus 50
	memory '120 GB'
	tag "$id $shard"
	time '5h'

	input:
		set val(shard), val(group), val(id), r1, r2 from bwa_shards.combine(fastq_sharded)

	output:
		set val(id), group, file("${id}_${shard}.bwa.sort.bam"), file("${id}_${shard}.bwa.sort.bam.bai") into bwa_shards_ch
		path "*versions.yml"

	when:
		params.align && params.shardbwa

	script:
		"""
		sentieon bwa mem -M \\
			-R '@RG\\tID:${id}\\tSM:${id}\\tPL:illumina' \\
			-K $K_size \\
			-t ${task.cpus} \\
			-p $genome_file '<sentieon fqidx extract -F $shard/$bwa_num_shards -K $K_size $r1 $r2' | sentieon util sort \\
			-r $genome_file \\
			-o ${id}_${shard}.bwa.sort.bam \\
			-t ${task.cpus} --sam2bam -i -
		
		cat <<-END_VERSIONS > ${task.process}_versions.yml
		${task.process}:
		 Sentieon UTIL: 
		  version: \$(echo \$(sentieon util --version 2>&1) | sed -e "s/sentieon-genomics-//g")
		  container: ${task.container}
		 Sentieon BWA-MEM: 
		  version: \$(echo \$(sentieon bwa 2>&1) | sed 's/^.*Version: //; s/Contact:.*\$//')
		  container: ${task.container}
		END_VERSIONS
		"""

	stub:
		"""
		touch ${id}_${shard}.bwa.sort.bam
		touch ${id}_${shard}.bwa.sort.bam.bai

		cat <<-END_VERSIONS > ${task.process}_versions.yml
		${task.process}:
		 Sentieon UTIL: 
		  version: \$(echo \$(sentieon util --version 2>&1) | sed -e "s/sentieon-genomics-//g")
		  container: ${task.container}
		 Sentieon BWA-MEM: 
		  version: \$(echo \$(sentieon bwa 2>&1) | sed 's/^.*Version: //; s/Contact:.*\$//')
		  container: ${task.container}
		END_VERSIONS
		"""
}

// Merge the fractioned bam files
process bwa_merge_shards {
	publishDir "/${OUTDIR}/versions", mode: 'copy' , overwrite: 'true', pattern: '*versions.yml'
	cpus 50
	tag "$id"
	time '1h'
	memory '120 GB'

	input:
		set val(id), group, file(shard), file(shard_bai) from bwa_shards_ch.groupTuple(by: [0,1])

	output:
		set id, group, file("${id}_merged.bam"), file("${id}_merged.bam.bai") into merged_bam_locusc
		set id, file("${id}_merged.bam"), file("${id}_merged.bam.bai") into merged_bam_dedup
		path "*versions.yml"
	when:
		params.shardbwa
	
	script:
		bams = shard.sort(false) { a, b -> a.getBaseName() <=> b.getBaseName() } .join(' ')

		"""
		sentieon util merge -o ${id}_merged.bam ${bams}

		cat <<-END_VERSIONS > ${task.process}_versions.yml
		${task.process}:
		 Sentieon UTIL: 
		  version: \$(echo \$(sentieon util --version 2>&1) | sed -e "s/sentieon-genomics-//g")
		  container: ${task.container}
		END_VERSIONS
		"""

	stub:
		"""
		touch ${id}_merged.bam
		touch ${id}_merged.bam.bai

		cat <<-END_VERSIONS > ${task.process}_versions.yml
		${task.process}:
		 Sentieon UTIL: 
		  version: \$(echo \$(sentieon util --version 2>&1) | sed -e "s/sentieon-genomics-//g")
		  container: ${task.container}
		END_VERSIONS
		"""
}

// ALTERNATIVE PATH: Unsharded BWA, utilize local scratch space.
process bwa_align {
	publishDir "/${OUTDIR}/versions", mode: 'copy' , overwrite: 'true', pattern: '*versions.yml'
	cpus 50
	memory '80 GB'
	// 64 GB peak giab //
	scratch true
	stageInMode 'copy'
	stageOutMode 'copy'
	tag "$id"
	container = "/fs1/resources/containers/sentieon_202112.sif"

	input:
		set val(group), val(id), file(r1), file(r2) from fastq.mix(fastq_trimmed)

	output:
		set id, group, file("${id}_merged.bam"), file("${id}_merged.bam.bai") into bam_locusc, bam_markdup
		// set id, file("${id}_merged.bam"), file("${id}_merged.bam.bai") into bam_dedup remnant of distri
		path "*versions.yml"

	when:
		params.align && !params.shardbwa

	script:
		"""
		sentieon bwa mem \\
			-M \\
			-R '@RG\\tID:${id}\\tSM:${id}\\tPL:illumina' \\
			-t ${task.cpus} \\
			$genome_file $r1 $r2 \\
			| sentieon util sort \\
			-r $genome_file \\
			-o ${id}_merged.bam \\
			-t ${task.cpus} --sam2bam -i -
		
		cat <<-END_VERSIONS > ${task.process}_versions.yml
		${task.process}:
		 Sentieon UTIL: 
		  version: \$(echo \$(sentieon util --version 2>&1) | sed -e "s/sentieon-genomics-//g")
		  container: ${task.container}
		 Sentieon BWA-MEM: 
		  version: \$(echo \$(sentieon bwa 2>&1) | sed 's/^.*Version: //; s/Contact:.*\$//')
		  container: ${task.container}
		END_VERSIONS
		"""

	stub:
		"""
		touch ${id}_merged.bam
		touch ${id}_merged.bam.bai

		cat <<-END_VERSIONS > ${task.process}_versions.yml
		${task.process}:
		 Sentieon UTIL: 
		  version: \$(echo \$(sentieon util --version 2>&1) | sed -e "s/sentieon-genomics-//g")
		  container: ${task.container}
		 Sentieon BWA-MEM: 
		  version: \$(echo \$(sentieon bwa 2>&1) | sed 's/^.*Version: //; s/Contact:.*\$//')
		  container: ${task.container}
		END_VERSIONS
		"""
}

process markdup {
	cpus 40
	errorStrategy 'retry'
	maxErrors 5
	tag "$id"
	memory '30 GB'
	// 12gb peak giab //
	time '3h'
	scratch true
	stageInMode 'copy'
	stageOutMode 'copy'
	container = "/fs1/resources/containers/sentieon_202112.sif"
	publishDir "/${OUTDIR}/bam", mode: 'copy' , overwrite: 'true', pattern: '*_dedup.bam*'
	publishDir "/${OUTDIR}/versions", mode: 'copy' , overwrite: 'true', pattern: '*versions.yml'

	input:
		set id, group, file(bam), file(bai) from bam_markdup.mix(merged_bam_dedup)

	output:
		set group, id, file("${id}_dedup.bam"), file("${id}_dedup.bam.bai") into complete_bam, chanjo_bam, expansionhunter_bam, yaml_bam, cov_bam, bam_manta, bam_nator, bam_tiddit, bam_manta_panel, bam_delly_panel, bam_cnvkit_panel, bam_freebayes, bam_mito, smncnc_bam, bam_gatk, depth_onco
		set id, group, file("${id}_dedup.bam"), file("${id}_dedup.bam.bai") into qc_bam, bam_melt, bam_bqsr
		set val(id), file("dedup_metrics.txt") into dedupmet_sentieonqc
		set group, file("${group}_bam.INFO") into bam_INFO
		path "*versions.yml"

	script:
		"""
		sentieon driver \\
			--temp_dir /local/scratch/ \\
			-t ${task.cpus} \\
			-i $bam --shard 1:1-248956422 --shard 2:1-242193529 --shard 3:1-198295559 --shard 4:1-190214555 --shard 5:1-120339935 --shard 5:120339936-181538259 --shard 6:1-170805979 --shard 7:1-159345973 --shard 8:1-145138636 --shard 9:1-138394717 --shard 10:1-133797422 --shard 11:1-135086622 --shard 12:1-56232327 --shard 12:56232328-133275309 --shard 13:1-114364328 --shard 14:1-107043718 --shard 15:1-101991189 --shard 16:1-90338345 --shard 17:1-83257441 --shard 18:1-80373285 --shard 19:1-58617616 --shard 20:1-64444167 --shard 21:1-46709983 --shard 22:1-50818468 --shard X:1-124998478 --shard X:124998479-156040895 --shard Y:1-57227415 --shard M:1-16569 \\
			--algo LocusCollector \\
			--fun score_info ${id}.score
		sentieon driver \\
			--temp_dir /local/scratch/ \\
			-t ${task.cpus} \\
			-i $bam \\
			--algo Dedup --score_info ${id}.score \\
			--metrics dedup_metrics.txt \\
			--rmdup ${id}_dedup.bam
		echo "BAM	$id	/access/${params.subdir}/bam/${id}_dedup.bam" > ${group}_bam.INFO

		cat <<-END_VERSIONS > ${task.process}_versions.yml
		${task.process}:
		 Sentieon DRIVER: 
		  version: \$(echo \$(sentieon driver --version 2>&1) | sed -e "s/sentieon-genomics-//g")
		  container: ${task.container}
		END_VERSIONS
		"""

	stub:
		"""
		touch ${id}_dedup.bam
		touch ${id}_dedup.bam.bai
		touch "dedup_metrics.txt"
		touch "${group}_bam.INFO"

		cat <<-END_VERSIONS > ${task.process}_versions.yml
		${task.process}:
		 Sentieon DRIVER: 
		  version: \$(echo \$(sentieon driver --version 2>&1) | sed -e "s/sentieon-genomics-//g")
		  container: ${task.container}
		END_VERSIONS
		"""
}

process bqsr {
	cpus 40
	errorStrategy 'retry'
	maxErrors 5
	tag "$id"
	memory '30 GB'
	// 12gb peak giab //
	time '5h'
	scratch true
	stageInMode 'copy'
	stageOutMode 'copy'
	container = "/fs1/resources/containers/sentieon_202112.sif"
	publishDir "/${OUTDIR}/bqsr", mode: 'copy' , overwrite: 'true', pattern: '*table'
	publishDir "/${OUTDIR}/versions", mode: 'copy' , overwrite: 'true', pattern: '*versions.yml'

	input:
		set id, group, file(bam), file(bai) from bam_bqsr.mix(bam_bqsr_choice)

	output:
		set group, id, file("${id}.bqsr.table") into dnascope_bqsr
		path "*versions.yml"

	script:
		"""
		sentieon driver -t ${task.cpus} \\
			-r $genome_file -i $bam \\
			--algo QualCal ${id}.bqsr.table \\
			-k $params.KNOWN

		cat <<-END_VERSIONS > ${task.process}_versions.yml
		${task.process}:
		 Sentieon DRIVER: 
		  version: \$(echo \$(sentieon driver --version 2>&1) | sed -e "s/sentieon-genomics-//g")
		  container: ${task.container}
		END_VERSIONS
		"""

	stub:
		"""
		touch ${id}.bqsr.table

		cat <<-END_VERSIONS > ${task.process}_versions.yml
		${task.process}:
		 Sentieon DRIVER: 
		  version: \$(echo \$(sentieon driver --version 2>&1) | sed -e "s/sentieon-genomics-//g")
		  container: ${task.container}
		END_VERSIONS
		"""
}

//Collect various QC data: 
process sentieon_qc {
	publishDir "/${OUTDIR}/versions", mode: 'copy' , overwrite: 'true', pattern: '*versions.yml'
	cpus 52
	memory '30 GB'
	tag "$id"
	time '2h'
	scratch true
	stageInMode 'copy'
	stageOutMode 'copy'
	container = "/fs1/resources/containers/sentieon_202112.sif"

	input:
		set id, group, file(bam), file(bai), file(dedup) from qc_bam.mix(bam_qc_choice).join(dedupmet_sentieonqc.mix(dedup_dummy))

	output:
		set group, id, file("${id}_qc.json") into qc_cdm
		set group, id, file("${id}_qc.json") into qc_melt
		file("*.txt")
		path "*versions.yml"

	script:
		target = ""
		panel = ""
		cov = "WgsMetricsAlgo wgs_metrics.txt"
		assay = "wgs"
		if( params.onco || params.exome) {
			target = "--interval $params.intervals"
			panel = params.panelhs + "$bam" + params.panelhs2 
			cov = "CoverageMetrics --cov_thresh 1 --cov_thresh 10 --cov_thresh 30 --cov_thresh 100 --cov_thresh 250 --cov_thresh 500 cov_metrics.txt"
			assay = "panel"
		}
		
		"""
		sentieon driver \\
			-r $genome_file $target \\
			-t ${task.cpus} \\
			-i $bam \\
			--algo MeanQualityByCycle mq_metrics.txt \\
			--algo QualDistribution qd_metrics.txt \\
			--algo GCBias --summary gc_summary.txt gc_metrics.txt \\
			--algo AlignmentStat aln_metrics.txt \\
			--algo InsertSizeMetricAlgo is_metrics.txt \\
			--algo $cov
		$panel
		qc_sentieon.pl $id $assay > ${id}_qc.json

		cat <<-END_VERSIONS > ${task.process}_versions.yml
		${task.process}:
		 Sentieon DRIVER: 
		  version: \$(echo \$(sentieon driver --version 2>&1) | sed -e "s/sentieon-genomics-//g")
		  container: ${task.container}
		END_VERSIONS
		"""

	stub:
		"""
		touch ${id}_qc.json
		touch ${id}.txt
		cat <<-END_VERSIONS > ${task.process}_versions.yml
		${task.process}:
		 Sentieon DRIVER: 
		  version: \$(echo \$(sentieon driver --version 2>&1) | sed -e "s/sentieon-genomics-//g")
		  container: ${task.container}
		END_VERSIONS
		"""

}

   

// Calculate coverage for chanjo
process chanjo_sambamba {
	cpus 16
	memory '10 GB'
	publishDir "/${OUTDIR}/cov", mode: 'copy', overwrite: 'true', pattern: '*.cov'
	publishDir "/${OUTDIR}/versions", mode: 'copy' , overwrite: 'true', pattern: '*versions.yml'
	tag "$id"
	scratch true
	stageInMode 'copy'
	stageOutMode 'copy'

	when:
		params.varcall

	input:	
		set group, id, file(bam), file(bai) from chanjo_bam.mix(chanjo_bam_choice)

	output:
		file("${id}.bwa.chanjo.cov") into chanjocov

	script:
		"""
		sambamba depth region -t ${task.cpus} -L $params.scoutbed -T 10 -T 15 -T 20 -T 50 -T 100 $bam > ${id}.bwa.chanjo.cov

		cat <<-END_VERSIONS > ${task.process}_versions.yml
		${task.process}:
		 Sambamba: 
		  version: \$(echo \$(sambamba --version 2>&1) | awk '{print \$2}' )
		  container: ${task.container}
		END_VERSIONS
		"""

	stub:
		"""
		touch ${id}.bwa.chanjo.cov

		cat <<-END_VERSIONS > ${task.process}_versions.yml
		${task.process}:
		 Sambamba: 
		  version: \$(echo \$(sambamba --version 2>&1) | awk '{print \$2}' )
		  container: ${task.container}
		END_VERSIONS
		"""
}																																																								

// Calculate coverage for paneldepth
process depth_onco {
	cpus 2
	memory '10 GB'
	publishDir "/${OUTDIR}/cov", mode: 'copy', overwrite: 'true'
	tag "$id"
	scratch true
	stageInMode 'copy'
	stageOutMode 'copy'

	when:
		params.assay == "swea"

	input:	
		set group, id, file(bam), file(bai) from depth_onco

	output:
		file("${id}.lowcov.overlapping.bed") into cov_onco

	script:
		"""
		panel_depth.pl $bam $params.scoutbed > ${id}.lowcov.bed
		overlapping_genes.pl ${id}.lowcov.bed $params.gene_regions > ${id}.lowcov.overlapping.bed
		"""

	stub:
		"""
		touch ${id}.lowcov.overlapping.bed
		"""
}

process SMNCopyNumberCaller {
	cpus 10
	memory '25GB'
	time '2h'
	publishDir "/${OUTDIR}/plots/SMNcnc", mode: 'copy' , overwrite: 'true', pattern: '*.pdf*'
	publishDir "/${OUTDIR}/versions", mode: 'copy' , overwrite: 'true', pattern: '*versions.yml'
	tag "$id"

	when:
		params.antype == "wgs"

	input:
		set group, id, file(bam), file(bai) from smncnc_bam.mix(bam_SMN_choice)

	output:
		file("*.tsv") into smn_tsv
		set file("*.pdf"), file("*.json")
		set group, file("${group}_smn.INFO") into smn_INFO
		path "*versions.yml"

	script:
		"""
		samtools view -H $bam | \\
			sed -e 's/SN:1/SN:chr1/' | sed -e 's/SN:2/SN:chr2/' |  \\
			sed -e 's/SN:3/SN:chr3/' | sed -e 's/SN:4/SN:chr4/' |  \\
			sed -e 's/SN:5/SN:chr5/' | sed -e 's/SN:6/SN:chr6/' |  \\
			sed -e 's/SN:7/SN:chr7/' | sed -e 's/SN:8/SN:chr8/' |  \\
			sed -e 's/SN:9/SN:chr9/' | sed -e 's/SN:10/SN:chr10/' | \\
			sed -e 's/SN:11/SN:chr11/' | sed -e 's/SN:12/SN:chr12/' |  \\
			sed -e 's/SN:13/SN:chr13/' | sed -e 's/SN:14/SN:chr14/' |  \\
			sed -e 's/SN:15/SN:chr15/' | sed -e 's/SN:16/SN:chr16/' |  \\
			sed -e 's/SN:17/SN:chr17/' | sed -e 's/SN:18/SN:chr18/' |  \\
			sed -e 's/SN:19/SN:chr19/' | sed -e 's/SN:20/SN:chr20/' |  \\
			sed -e 's/SN:21/SN:chr21/' | sed -e 's/SN:22/SN:chr22/' |  \\
			sed -e 's/SN:X/SN:chrX/' | sed -e 's/SN:Y/SN:chrY/' |   \\
			sed -e 's/SN:MT/SN:chrM/' | \\
			samtools reheader - $bam > ${id}.bam
		samtools index -b ${id}.bam -@ ${task.cpus}
		echo ${id}.bam > manifest.txt
		smn_caller.py --manifest manifest.txt --genome 38 --prefix ${id} --outDir . --threads ${task.cpus}
		rm ${id}.bam
		source activate py3-env
		python /SMNCopyNumberCaller/smn_charts.py -s ${id}.json -o .
		mv ${id}.tsv ${group}_SMN.tsv
		echo "SMN ${params.accessdir}/smn/${group}_SMN.tsv" > ${group}_smn.INFO

		cat <<-END_VERSIONS > ${task.process}_versions.yml
		${task.process}:
		 SAMtools: 
		  version: \$(echo \$(samtools --version 2>&1) | sed 's/^.*samtools //; s/Using.*\$//')
		  container: ${task.container}
		 SMNCopyNumberCaller: 
		  version: 1.1.2
		  container: ${task.container}
		END_VERSIONS
		"""

	stub:
		"""
		touch ${id}.bam
		touch ${id}.tsv
		touch ${id}.pdf
		touch ${id}.json
		touch ${group}_SMN.tsv
		touch ${group}_smn.INFO
	
		cat <<-END_VERSIONS > ${task.process}_versions.yml
		${task.process}:
		 SAMtools: 
		  version: \$(echo \$(samtools --version 2>&1) | sed 's/^.*samtools //; s/Using.*\$//')
		  container: ${task.container}
		 SMNCopyNumberCaller: 
		  version: 1.1.2
		  container: ${task.container}
		END_VERSIONS
		"""
}
// collects each individual's SMNCNC-tsv and creates one tsv-file
smn_tsv
	.collectFile(keepHeader: true, storeDir: "${OUTDIR}/smn/")



////////////////////////////////////////////////////////////////////////
////////////////////////// EXPANSION HUNTER ////////////////////////////
////////////////////////////////////////////////////////////////////////

// call STRs using ExpansionHunter, and plot alignments with GraphAlignmentViewer
process expansionhunter {
	publishDir "/${OUTDIR}/versions", mode: 'copy' , overwrite: 'true', pattern: '*versions.yml'
	tag "$group"
	cpus 2
	time '10h'
	memory '40 GB'
	scratch true
	stageInMode 'copy'
	stageOutMode 'copy'
	//publishDir "/${OUTDIR}/plots/GAV/${group}", mode: 'copy' , overwrite: 'true', pattern: '*.png'

	when:
		params.str
		
	input:
		set group, id, file(bam), file(bai), sex, type \
			from expansionhunter_bam.mix(expansionhunter_bam_choice).join(meta_exp, by: [0,1]).filter { item -> item[5] == 'proband' }

	output:
		set group, id, file("${group}.eh.vcf") into expansionhunter_vcf
		set group, id, file("${group}.eh_realigned.sort.bam"), file("${group}.eh_realigned.sort.bam.bai"), file("${group}.eh.vcf") into reviewer
		path "*versions.yml"

	script:
		"""
		source activate htslib10
		ExpansionHunter \
			--reads $bam \
			--reference $genome_file \
			--variant-catalog $params.expansionhunter_catalog \
			--output-prefix ${group}.eh
		samtools sort ${group}.eh_realigned.bam -o ${group}.eh_realigned.sort.bam
		samtools index ${group}.eh_realigned.sort.bam

		cat <<-END_VERSIONS > ${task.process}_versions.yml
		${task.process}:
		 expansionhunter: 
		  version: \$(echo \$(ExpansionHunter --version 2>&1) | sed 's/.*ExpansionHunter v// ; s/]//')
		  container: ${task.container}
		 SAMtools: 
		  version: \$(echo \$(samtools --version 2>&1) | sed 's/^.*samtools //; s/Using.*\$//')
		  container: ${task.container}
		END_VERSIONS
		"""

	stub:
		"""
		source activate htslib10
		touch ${group}.eh.vcf
		touch ${group}.eh_realigned.sort.bam
		touch ${group}.eh_realigned.sort.bam.bai

		cat <<-END_VERSIONS > ${task.process}_versions.yml
		${task.process}:
		 expansionhunter: 
		  version: \$(echo \$(ExpansionHunter --version 2>&1) | sed 's/.*ExpansionHunter v// ; s/]//')
		  container: ${task.container}
		 SAMtools: 
		  version: \$(echo \$(samtools --version 2>&1) | sed 's/^.*samtools //; s/Using.*\$//')
		  container: ${task.container}
		END_VERSIONS
		"""
}

// annotate expansionhunter vcf
process stranger {
	publishDir "/${OUTDIR}/versions", mode: 'copy' , overwrite: 'true', pattern: '*versions.yml'
	tag "$group"
	memory '1 GB'
	time '10m'
	scratch true
	stageInMode 'copy'
	stageOutMode 'copy'
	container = "/fs1/resources/containers/stranger_0.8.sif"

	input:
		set group, id, file(eh_vcf) from expansionhunter_vcf

	output:
		set group, id, file("${group}.fixinfo.eh.stranger.vcf") into expansionhunter_vcf_anno
		path "*versions.yml"

	script:
		"""
		stranger ${eh_vcf} -f $params.expansionhunter_catalog > ${group}.eh.stranger.vcf
		grep ^# ${group}.eh.stranger.vcf > ${group}.fixinfo.eh.stranger.vcf
		grep -v ^# ${group}.eh.stranger.vcf | sed 's/ /_/g' >> ${group}.fixinfo.eh.stranger.vcf
		
		cat <<-END_VERSIONS > ${task.process}_versions.yml
		${task.process}:
		 stranger: 
		  version: \$( stranger --version )
		  container: ${task.container}
		END_VERSIONS
		"""

	stub:
		"""
		touch ${group}.fixinfo.eh.stranger.vcf

		cat <<-END_VERSIONS > ${task.process}_versions.yml
		${task.process}:
		 stranger: 
		  version: \$( stranger --version )
		  container: ${task.container}
		END_VERSIONS
		"""
}
//for i in $( ls *.svg | cut -f 2 -d "." ); do echo "STR_IMG $i /access/!{params.subdir}/plots/reviewer/!{group}/!{group}.${i}.svg" >> !{group}_rev.INFO; done
process reviewer {
	tag "$group"
	cpus 1
	time '10m'
	memory '1 GB'
	scratch true
	stageInMode 'copy'
	stageOutMode 'copy'
	errorStrategy 'ignore'
	container = "/fs1/resources/containers/REViewer_2021-06-07.sif"
	publishDir "/${OUTDIR}/plots/reviewer/${group}", mode: 'copy' , overwrite: 'true', pattern: '*.svg'
	publishDir "/${OUTDIR}/versions", mode: 'copy' , overwrite: 'true', pattern: '*versions.yml'
	
	input:
		set group, id, file(bam), file(bai), file(vcf) from reviewer

	output:
		file("*svg")
		//set group, file("${group}_rev.INFO") into reviewer_INFO
		path "*versions.yml"

	shell:
		'''
		grep LocusId !{params.expansionhunter_catalog} | sed 's/[",^ ]//g' | cut -d':' -f2 | perl -na -e 'chomp; \
		system("REViewer --reads !{bam} \
		--vcf !{vcf} \
		--reference !{genome_file} \
		--catalog !{params.expansionhunter_catalog} \
		--locus $_ \
		--output-prefix !{id}");'

		cat <<-END_VERSIONS > !{task.process}_versions.yml
		!{task.process}:
		 REViewer: 
		  version: $(echo $(REViewer --version 2>&1) | sed 's/^.*REViewer v//')
		  container: !{task.container}
		END_VERSIONS
		'''

	stub:
		"""
		touch ${id}.svg

		cat <<-END_VERSIONS > ${task.process}_versions.yml
		${task.process}:
		 REViewer: 
		  version: \$(echo \$(REViewer --version 2>&1) | sed 's/^.*REViewer v//')
		  container: ${task.container}
		END_VERSIONS
		"""
}

// split multiallelic sites in expansionhunter vcf
// FIXME: Use env variable for picard path...
process vcfbreakmulti_expansionhunter {
	publishDir "/${OUTDIR}/vcf", mode: 'copy' , overwrite: 'true', pattern: '*.expansionhunter.vcf.gz'
	publishDir "/${OUTDIR}/versions", mode: 'copy' , overwrite: 'true', pattern: '*versions.yml'
	tag "$group"
	time '10m'
	memory '40 GB'
	scratch true
	stageInMode 'copy'
	stageOutMode 'copy'

	input:
		set group, id, file(eh_vcf_anno) from expansionhunter_vcf_anno
		set group, id, sex, mother, father, phenotype, diagnosis, type, assay, clarity_sample_id, ffpe, analysis from meta_str.filter{ item -> item[7] == 'proband' }

	output:
		file("${group}.expansionhunter.vcf.gz") into expansionhunter_scout
		set group, file("${group}_str.INFO") into str_INFO
		path "*versions.yml"

	script:
		if (father == "") { father = "null" }
		if (mother == "") { mother = "null" }
		if (mode == "family") {
			"""
			java -jar /opt/conda/envs/CMD-WGS/share/picard-2.21.2-1/picard.jar RenameSampleInVcf INPUT=${eh_vcf_anno} OUTPUT=${eh_vcf_anno}.rename.vcf NEW_SAMPLE_NAME=${id}
			vcfbreakmulti ${eh_vcf_anno}.rename.vcf > ${group}.expansionhunter.vcf.tmp
			familyfy_str.pl --vcf ${group}.expansionhunter.vcf.tmp --mother $mother --father $father --out ${group}.expansionhunter.vcf
			bgzip ${group}.expansionhunter.vcf
			tabix ${group}.expansionhunter.vcf.gz
			echo "STR	${params.accessdir}/vcf/${group}.expansionhunter.vcf.gz" > ${group}_str.INFO

			cat <<-END_VERSIONS > ${task.process}_versions.yml
			${task.process}:
			 vcflib: 
			  version: 1.0.9
			  container: ${task.container}
			 RenameSampleInVcf: 
			  version: \$(echo \$(java -jar /opt/conda/envs/CMD-WGS/share/picard-2.21.2-1/picard.jar RenameSampleInVcf --version 2>&1) | sed 's/-SNAPSHOT//')
			  container: ${task.container}
			 tabix: 
			  version: \$(echo \$(tabix --version 2>&1) | sed 's/^.*(htslib) // ; s/ Copyright.*//')
			  container: ${task.container}
			 bgzip: 
			  version: \$(echo \$(bgzip --version 2>&1) | sed 's/^.*(htslib) // ; s/ Copyright.*//')
			  container: ${task.container}
			END_VERSIONS
			"""
		}
		else {
			"""
			java -jar /opt/conda/envs/CMD-WGS/share/picard-2.21.2-1/picard.jar RenameSampleInVcf INPUT=${eh_vcf_anno} OUTPUT=${eh_vcf_anno}.rename.vcf NEW_SAMPLE_NAME=${id}
			vcfbreakmulti ${eh_vcf_anno}.rename.vcf > ${group}.expansionhunter.vcf
			bgzip ${group}.expansionhunter.vcf
			tabix ${group}.expansionhunter.vcf.gz
			echo "STR	${params.accessdir}/vcf/${group}.expansionhunter.vcf.gz" > ${group}_str.INFO

			cat <<-END_VERSIONS > ${task.process}_versions.yml
			${task.process}:
			 vcflib: 
			  version: 1.0.9
			  container: ${task.container}
			 RenameSampleInVcf: 
			  version: \$(echo \$(java -jar /opt/conda/envs/CMD-WGS/share/picard-2.21.2-1/picard.jar RenameSampleInVcf --version 2>&1) | sed 's/-SNAPSHOT//')
			  container: ${task.container}
			 tabix: 
			  version: \$(echo \$(tabix --version 2>&1) | sed 's/^.*(htslib) // ; s/ Copyright.*//')
			  container: ${task.container}
			 bgzip: 
			  version: \$(echo \$(bgzip --version 2>&1) | sed 's/^.*(htslib) // ; s/ Copyright.*//')
			  container: ${task.container}
			END_VERSIONS
			"""
		}

	stub:
		"""
		touch ${group}.expansionhunter.vcf.gz
		touch "${group}_str.INFO"

		cat <<-END_VERSIONS > ${task.process}_versions.yml
		${task.process}:
		 vcflib: 
		  version: 1.0.9
		  container: ${task.container}
		 RenameSampleInVcf: 
		  version: \$(echo \$(java -jar /opt/conda/envs/CMD-WGS/share/picard-2.21.2-1/picard.jar RenameSampleInVcf --version 2>&1) | sed 's/-SNAPSHOT//')
		  container: ${task.container}
		 tabix: 
		  version: \$(echo \$(tabix --version 2>&1) | sed 's/^.*(htslib) // ; s/ Copyright.*//')
		  container: ${task.container}
		 bgzip: 
		  version: \$(echo \$(bgzip --version 2>&1) | sed 's/^.*(htslib) // ; s/ Copyright.*//')
		  container: ${task.container}
		END_VERSIONS
		"""
}
//////////////////////////////////////////////////////////////////////////
//////////////////////////////////////////////////////////////////////////
/////////////////////////////////////////////////////////////////////////
process melt_qc_val {
	tag "$id"
	time '2m'
	memory '50 MB'

	when:
		params.onco

	input:
		set group, id, qc from qc_melt

	output:
		set id, val(INS_SIZE), val(MEAN_DEPTH), val(COV_DEV) into qc_melt_val
		set group, id, val(INS_SIZE), val(MEAN_DEPTH), val(COV_DEV) into qc_cnvkit_val
	
	script:
		// Collect qc-data if possible from normal sample, if only tumor; tumor
		qc.readLines().each{
			if (it =~ /\"(ins_size_dev)\" : \"(\S+)\"/) {
				ins_dev = it =~ /\"(ins_size_dev)\" : \"(\S+)\"/
			}
			if (it =~ /\"(mean_coverage)\" : \"(\S+)\"/) {
				coverage = it =~ /\"(mean_coverage)\" : \"(\S+)\"/
			}
			if (it =~ /\"(ins_size)\" : \"(\S+)\"/) {
				ins_size = it =~ /\"(ins_size)\" : \"(\S+)\"/
			}
		}
		// might need to be defined for -resume to work "def INS_SIZE" and so on....
		INS_SIZE = ins_size[0][2]
		MEAN_DEPTH = coverage[0][2]
		COV_DEV = ins_dev[0][2]
		"""
		echo hej > hej
		"""

	stub:
		INS_SIZE = 0
		MEAN_DEPTH = 0
		COV_DEV = 0
		"""
		echo $INS_SIZE $MEAN_DEPTH $COV_DEV > qc.val
		"""
}

// MELT always give VCFs for each type of element defined in mei_list
// If none found -> 0 byte vcf. merge_melt.pl merges the three, if all empty
// it creates a vcf with only header from params.meltheader
// merge_melt.pl gives output ${id}.melt.merged.vcf
process melt {
	publishDir "/${OUTDIR}/versions", mode: 'copy' , overwrite: 'true', pattern: '*versions.yml'
	cpus 3
	errorStrategy 'retry'
	container = '/fs1/resources/containers/melt_2.2.2.sif'
	tag "$id"
	memory '40 GB'
	time '3h'
<<<<<<< HEAD
=======
	publishDir "${OUTDIR}/vcf", mode: 'copy' , overwrite: 'true'
>>>>>>> a9b7483e

	input:
		set id, group, file(bam), file(bai), val(INS_SIZE), val(MEAN_DEPTH), val(COV_DEV) from bam_melt.mix(bam_melt_choice).join(qc_melt_val)

	when:
		params.onco

	output:
<<<<<<< HEAD
		set group, id, file("${id}.melt.merged.vcf") into melt_vcf
		path "*versions.yml"

	script:
		"""
		java -jar /opt/MELTv2.2.2/MELT.jar Single \\
			-bamfile $bam \\
			-r 150 \\
			-h $genome_file \\
			-n /opt/MELTv2.2.2/add_bed_files/Hg38/Hg38.genes.bed \\
			-z 50000 \\
			-d 50 -t /opt/mei_list \\
			-w . \\
			-c $MEAN_DEPTH \\
			-cov $COV_DEV \\
			-e $INS_SIZE
		merge_melt.pl $params.meltheader $id

		cat <<-END_VERSIONS > ${task.process}_versions.yml
		${task.process}:
		 MELT: 
		  version: \$(echo \$(java -jar /opt/MELTv2.2.2/MELT.jar Single -h | sed "s/.*MELTv// ; s/ -.*//")
		  container: ${task.container}
		END_VERSIONS
		"""
=======
		set group, id, file("${id}.melt.merged.vcf") into melt_vcf_nonfiltered

	"""
	java -jar /opt/MELTv2.2.2/MELT.jar Single \\
		-bamfile $bam \\
		-r 150 \\
		-h $genome_file \\
		-n /opt/MELTv2.2.2/add_bed_files/Hg38/Hg38.genes.bed \\
		-z 500000 \\
		-d 50 -t /opt/mei_list \\
		-w . \\
		-c $MEAN_DEPTH \\
		-cov $COV_DEV \\
		-e $INS_SIZE
	merge_melt.pl $params.meltheader $id
	"""
>>>>>>> a9b7483e

	stub:
		"""
		touch ${group}.expansionhunter.vcf.gz
		touch "${group}_str.INFO"

		cat <<-END_VERSIONS > ${task.process}_versions.yml
		${task.process}:
		 MELT: 
		  version: \$(echo \$(java -jar /opt/MELTv2.2.2/MELT.jar Single -h | sed "s/.*MELTv// ; s/ -.*//")
		  container: ${task.container}
		END_VERSIONS
		"""
}

process intersect_melt {
	cpus 2
	tag "$id"
	memory '2 GB'
	time '1h'
	publishDir "${OUTDIR}/vcf", mode: 'copy' , overwrite: 'true'

	input:
		set group, id, file(vcf) from melt_vcf_nonfiltered

	when:
		params.onco

	output:
		set group, id, file("${id}.melt.merged.intersected.vcf") into melt_vcf

	"""
	bedtools intersect -a $vcf -b $params.intersect_bed -header > ${id}.melt.merged.intersected.vcf
	"""

}

// When rerunning sample from bam, dnascope has to be run unsharded. this is mixed together with all other vcfs in a trio //
process dnascope {
	publishDir "/${OUTDIR}/versions", mode: 'copy' , overwrite: 'true', pattern: '*versions.yml'
	cpus 54
	memory '40 GB'
	// 12 GB peak giab //
	time '4h'
	tag "$id"
	container = "/fs1/resources/containers/sentieon_202112.sif"

	when:
		params.varcall

	input:
		set group, id, bam, bai, bqsr from complete_bam.mix(dnascope_bam_choice).join(dnascope_bqsr, by: [0,1] )

	output:
		set group, id, file("${id}.dnascope.gvcf.gz"), file("${id}.dnascope.gvcf.gz.tbi") into complete_vcf_choice
		set group, id, file("${id}.dnascope.gvcf.gz") into gvcf_gens_choice
		path "*versions.yml"

	script:
		"""
		sentieon driver \\
			-t ${task.cpus} \\
			-r $genome_file \\
			-q $bqsr \\
			-i $bam --shard 1:1-248956422 --shard 2:1-242193529 --shard 3:1-198295559 --shard 4:1-190214555 --shard 5:1-120339935 --shard 5:120339936-181538259 --shard 6:1-170805979 --shard 7:1-159345973 --shard 8:1-145138636 --shard 9:1-138394717 --shard 10:1-133797422 --shard 11:1-135086622 --shard 12:1-56232327 --shard 12:56232328-133275309 --shard 13:1-114364328 --shard 14:1-107043718 --shard 15:1-101991189 --shard 16:1-90338345 --shard 17:1-83257441 --shard 18:1-80373285 --shard 19:1-58617616 --shard 20:1-64444167 --shard 21:1-46709983 --shard 22:1-50818468 --shard X:1-124998478 --shard X:124998479-156040895 --shard Y:1-57227415 --shard M:1-16569 \\
			--algo DNAscope --emit_mode GVCF ${id}.dnascope.gvcf.gz

		cat <<-END_VERSIONS > ${task.process}_versions.yml
		${task.process}:
		 Sentieon DRIVER: 
		  version: \$(echo \$(sentieon driver --version 2>&1) | sed -e "s/sentieon-genomics-//g")
		  container: ${task.container}
		END_VERSIONS
		"""

	stub:
		"""
		touch ${id}.dnascope.gvcf.gz
		touch ${id}.dnascope.gvcf.gz.tbi

		cat <<-END_VERSIONS > ${task.process}_versions.yml
		${task.process}:
		 Sentieon DRIVER: 
		  version: \$(echo \$(sentieon driver --version 2>&1) | sed -e "s/sentieon-genomics-//g")
		  container: ${task.container}
		END_VERSIONS
		"""
}

process bamtoyaml {
	cpus 1
	time "5m"
	memory "2MB"

	input:
		set group, id, bam, bai from bampath_start
	
	output:
		set group, file("${group}_bamstart.INFO") into bamchoice_INFO

	script:
		"""
		echo "BAM	$id	/access/${params.subdir}/bam/${bam.getName()}" > ${group}_bamstart.INFO
		"""

	stub:
		"""
		touch ${group}_bamstart.INFO
		"""
}


process gvcf_combine {
	publishDir "/${OUTDIR}/versions", mode: 'copy' , overwrite: 'true', pattern: '*versions.yml'
	cpus 16
	tag "$group"
	memory '5 GB'
	time '5h'
	container = "/fs1/resources/containers/sentieon_202112.sif"

	input:
		set group, id, file(vcf), file(idx) from complete_vcf_choice.groupTuple()

	output:
		set group, id, file("${group}.combined.vcf"), file("${group}.combined.vcf.idx") into combined_vcf
		path "*versions.yml"

	script:
		all_gvcfs = vcf.join(' -v ')

		"""
		sentieon driver \\
			-t ${task.cpus} \\
			-r $genome_file \\
			--algo GVCFtyper \\
			-v $all_gvcfs ${group}.combined.vcf

		cat <<-END_VERSIONS > ${task.process}_versions.yml
		${task.process}:
		 Sentieon DRIVER: 
		  version: \$(echo \$(sentieon driver --version 2>&1) | sed -e "s/sentieon-genomics-//g")
		  container: ${task.container}
		END_VERSIONS
		"""

	stub:
		"""
		touch ${group}.combined.vcf
		touch ${group}.combined.vcf.idx

		cat <<-END_VERSIONS > ${task.process}_versions.yml
		${task.process}:
		 Sentieon DRIVER: 
		  version: \$(echo \$(sentieon driver --version 2>&1) | sed -e "s/sentieon-genomics-//g")
		  container: ${task.container}
		END_VERSIONS
		"""
}

// Create ped from input variables //
process create_ped {
	tag "$group"
	time '20m'
	publishDir "/${OUTDIR}/ped", mode: 'copy' , overwrite: 'true'	

	input:
		set group, id, sex, mother, father, phenotype, diagnosis, type, assay, clarity_sample_id, ffpe, analysis from ped.filter { item -> item[7] == 'proband' }
		
	output:
		set group, type, file("${group}_base.ped") into ped_mad, ped_peddy, ped_inher, ped_scout, ped_loqus, ped_prescore, ped_compound, ped_pod
		set group, type_ma, file("${group}_ma.ped") optional true into ped_inher_ma, ped_prescore_ma, ped_compound_ma, ped_mad_ma
		set group, type_fa, file("${group}_fa.ped") optional true into ped_inher_fa, ped_prescore_fa, ped_compound_fa, ped_mad_fa


	script:
		if ( father == "" ) {
			father = "0"
		}
		if ( mother == "" ) {
			mother = "0"
		}
		type_fa = "fa"
		type_ma = "ma"
		"""
		create_ped.pl --mother $mother --father $father --group $group --id $id --sex $sex
		"""

	stub:
		type_fa = "fa"
		type_ma = "ma"
		"""
		touch ${group}_base.ped
		touch ${group}_ma.ped
		touch ${group}_fa.ped

        echo $type_fa $type_ma > type.val
		"""
}

//madeline ped, run if family mode
process madeline {
	publishDir "/${OUTDIR}/ped", mode: 'copy' , overwrite: 'true', pattern: '*.madeline.xml'
	publishDir "/${OUTDIR}/versions", mode: 'copy' , overwrite: 'true', pattern: '*versions.yml'
	memory '1 GB'
	time '30m'
	container '/fs1/resources/containers/madeline.sif'

	input:
		set group, type, file(ped) from ped_mad.mix(ped_mad_ma,ped_mad_fa)

	output:
		file("${ped}.madeline.xml") into madeline_ped
		set group, file("${group}_madde.INFO") into madde_INFO
		path "*versions.yml"

	when:
		mode == "family" && params.assay == "wgs"

	script:
		"""
		source activate tools
		ped_parser \\
			-t ped $ped \\
			--to_madeline \\
			-o ${ped}.madeline
		madeline2 \\
			-L "IndividualId" ${ped}.madeline \\
			-o ${ped}.madeline \\
			-x xml
		echo "MADDE	$type ${params.accessdir}/ped/${ped}.madeline.xml" > ${group}_madde.INFO

		cat <<-END_VERSIONS > ${task.process}_versions.yml
		${task.process}:
		 ped_parser: 
		  version: \$(echo \$(ped_parser --version 2>&1) | sed -e "s/^.*ped_parser version: //")
		  container: ${task.container}
		 madeline: 
		  version: \$(echo \$(madeline --version 2>&1) | grep : | sed -e"s/^.*Madeline //; s/PDE : 1.*//")
		  container: ${task.container}
		END_VERSIONS
		"""

	stub:
		"""
		source activate tools
		touch ${group}_madde.INFO
		touch ${ped}.madeline.xml

		cat <<-END_VERSIONS > ${task.process}_versions.yml
		${task.process}:
		 ped_parser: 
		  version: \$(echo \$(ped_parser --version 2>&1) | sed -e "s/^.*ped_parser version: //")
		  container: ${task.container}
		 madeline: 
		  version: \$(echo \$(madeline --version 2>&1) | grep : | sed -e"s/^.*Madeline //; s/PDE : 1.*//")
		  container: ${task.container}
		END_VERSIONS
		"""
}

process freebayes {
	publishDir "/${OUTDIR}/versions", mode: 'copy' , overwrite: 'true', pattern: '*versions.yml'
	cpus 1
	time '2h'
	container '/fs1/resources/containers/twistmyeloid_2020-06-17.sif'
	scratch true
	stageInMode 'copy'
	stageOutMode 'copy'

	when: 
		params.onco || params.assay == "exome"

	input:
		set group, id, file(bam), file(bai) from bam_freebayes.mix(bam_freebayes_choice)

	output:
		set group, file("${id}.pathfreebayes.lines") into freebayes_concat
		path "*versions.yml"

	script:
		if (params.onco) {
			"""
			freebayes -f $genome_file --pooled-continuous --pooled-discrete -t $params.intersect_bed --min-repeat-entropy 1 -F 0.03 $bam > ${id}.freebayes.vcf
			vcfbreakmulti ${id}.freebayes.vcf > ${id}.freebayes.multibreak.vcf
			bcftools norm -m-both -c w -O v -f $genome_file -o ${id}.freebayes.multibreak.norm.vcf ${id}.freebayes.multibreak.vcf
			vcfanno_linux64 -lua /fs1/resources/ref/hg19/bed/scout/sv_tracks/silly.lua $params.vcfanno ${id}.freebayes.multibreak.norm.vcf > ${id}.freebayes.multibreak.norm.anno.vcf
			grep ^# ${id}.freebayes.multibreak.norm.anno.vcf > ${id}.freebayes.multibreak.norm.anno.path.vcf
			grep -v ^# ${id}.freebayes.multibreak.norm.anno.vcf | grep -i pathogenic > ${id}.freebayes.multibreak.norm.anno.path.vcf2
			cat ${id}.freebayes.multibreak.norm.anno.path.vcf ${id}.freebayes.multibreak.norm.anno.path.vcf2 > ${id}.freebayes.multibreak.norm.anno.path.vcf3
			filter_freebayes.pl ${id}.freebayes.multibreak.norm.anno.path.vcf3 > ${id}.pathfreebayes.lines

			cat <<-END_VERSIONS > ${task.process}_versions.yml
			${task.process}:
			 freebayes: 
			  version: \$(echo \$(freebayes --version 2>&1) | sed 's/version:\s*v//g')
			  container: ${task.container}
			 vcflib: 
			  version: 1.0.9
			  container: ${task.container}
			 bcftools: 
			  version: \$(echo \$(bcftools --version 2>&1) | head -n1 | sed 's/^.*bcftools //; s/ .*\$//')
			  container: ${task.container}
			 vcfanno: 
			  version: \$(echo \$(vcfanno_linux64 2>&1) | grep version | cut -f3 -d' ' )
			  container: ${task.container}
			END_VERSIONS
			"""
		}
		else {
			"""
			touch ${id}.pathfreebayes.lines

			cat <<-END_VERSIONS > ${task.process}_versions.yml
			${task.process}:
			 freebayes: 
			  version: \$(echo \$(freebayes --version 2>&1) | sed 's/version:\s*v//g')
			  container: ${task.container}
			 vcflib: 
			  version: 1.0.9
			  container: ${task.container}
			 bcftools: 
			  version: \$(echo \$(bcftools --version 2>&1) | head -n1 | sed 's/^.*bcftools //; s/ .*\$//')
			  container: ${task.container}
			 vcfanno: 
			  version: \$(echo \$(vcfanno_linux64 2>&1) | grep version | cut -f3 -d' ' )
			  container: ${task.container}
			END_VERSIONS
			"""
		}

	stub:
		"""
		touch ${id}.pathfreebayes.lines

		cat <<-END_VERSIONS > ${task.process}_versions.yml
		${task.process}:
		 freebayes: 
		  version: \$(echo \$(freebayes --version 2>&1) | sed 's/version:\s*v//g')
		  container: ${task.container}
		 vcflib: 
		  version: 1.0.9
		  container: ${task.container}
		 bcftools: 
		  version: \$(echo \$(bcftools --version 2>&1) | head -n1 | sed 's/^.*bcftools //; s/ .*\$//')
		  container: ${task.container}
		 vcfanno: 
		  version: \$(echo \$(vcfanno_linux64 2>&1) | grep version | cut -f3 -d' ' )
		  container: ${task.container}
		END_VERSIONS
		"""
}

/////////////// MITOCHONDRIA SNV CALLING ///////////////
///////////////                          ///////////////

// create an MT BAM file
process fetch_MTseqs {
	cpus 2
	memory '10GB'
	time '30m'
	tag "$id"
	publishDir "/${OUTDIR}/bam", mode: 'copy', overwrite: 'true', pattern: '*.bam*'
	publishDir "/${OUTDIR}/versions", mode: 'copy' , overwrite: 'true', pattern: '*versions.yml'

	when:
		params.antype == "wgs"

	input:
		set group, id, file(bam), file(bai) from bam_mito.mix(bam_mito_choice)

    output:
        set group, id, file ("${id}_mito.bam"), file("${id}_mito.bam.bai") into mutserve_bam, eklipse_bam, qc_mito_bam
		set group, file("${group}_mtbam.INFO") into mtBAM_INFO
		path "*versions.yml"

	script:
		"""
		sambamba view -f bam $bam M > ${id}_mito.bam
		samtools index -b ${id}_mito.bam
		echo "mtBAM	$id	/access/${params.subdir}/bam/${id}_mito.bam" > ${group}_mtbam.INFO

		cat <<-END_VERSIONS > ${task.process}_versions.yml
		${task.process}:
		 Sambamba: 
		  version: \$(echo \$(sambamba --version 2>&1) | awk '{print \$2}' )
		  container: ${task.container}
		 SAMtools: 
		  version: \$(echo \$(samtools --version 2>&1) | sed 's/^.*samtools //; s/Using.*\$//')
		  container: ${task.container}
		END_VERSIONS
		"""

	stub:
		"""
		touch ${id}_mito.bam
		touch ${id}_mito.bam.bai
		touch ${group}_mtbam.INFO

		cat <<-END_VERSIONS > ${task.process}_versions.yml
		${task.process}:
		 Sambamba: 
		  version: \$(echo \$(sambamba --version 2>&1) | awk '{print \$2}' )
		  container: ${task.container}
		 SAMtools: 
		  version: \$(echo \$(samtools --version 2>&1) | sed 's/^.*samtools //; s/Using.*\$//')
		  container: ${task.container}
		END_VERSIONS
		"""
}

process sentieon_mitochondrial_qc {

    // Fetch mitochondrial coverage statistics
    // Calculate mean_coverage and pct_above_500x
    
    cpus 52
    memory '30 GB'
	tag "$id"
	time '2h'
	scratch true
	stageInMode 'copy'
	stageOutMode 'copy'
	container = "/fs1/resources/containers/sentieon_202112.sif"

	when:
	    params.antype == "wgs"
    
	input:
        set group, id, file(bam), file(bai) from qc_mito_bam

	output:
    	set group, id, file("${id}_mito_coverage.tsv") into qc_mito

	script:	
		"""
		sentieon driver \\
			-r $genome_file \\
			-t ${task.cpus} \\
			-i $bam \\
			--algo CoverageMetrics \\
			--cov_thresh 500 \\
			mt_cov_metrics.txt

		head -1 mt_cov_metrics.txt.sample_interval_summary > "${id}_mito_coverage.tsv"
		grep "^M" mt_cov_metrics.txt.sample_interval_summary >> "${id}_mito_coverage.tsv"
		"""

	stub:
		"""
		touch ${id}_mito_coverage.tsv
		"""
}

process build_mitochondrial_qc_json {
   
    cpus 4
    tag "$id"
    time "10m"

    input:
        set group, id, file(mito_qc_file) from qc_mito

    output:
        set group, id, file("${id}_mito_qc.json") into qc_mito_json
    
	script:
		"""
		mito_tsv_to_json.py ${mito_qc_file} ${id} > "${id}_mito_qc.json"
		"""
	stub:
		"""
		touch ${id}_mito_qc.json
		"""
}

    
// gatk FilterMutectCalls in future if FPs overwhelms tord/sofie/carro
process run_mutect2 {
	cpus 4
	memory '50 GB'
	time '1h'
	tag "$group"
	publishDir "/${OUTDIR}/vcf", mode: 'copy', overwrite: 'true', pattern: '*.vcf'
	publishDir "/${OUTDIR}/versions", mode: 'copy' , overwrite: 'true', pattern: '*versions.yml'

	when:
		!params.onco
	
	input:
		set group, id, file(bam), file(bai) from mutserve_bam.groupTuple()

	output:
		set group, id, file("${group}.mutect2.vcf") into ms_vcfs_1, ms_vcfs_2
		path "*versions.yml"

	script:
		bams = bam.join(' -I ')

		"""
		source activate gatk4-env
		gatk Mutect2 \
		--mitochondria-mode \
		-R $params.genome_file \
		-L M \
		-I $bams \
		-O ${group}.mutect2.vcf

		cat <<-END_VERSIONS > ${task.process}_versions.yml
		${task.process}:
		 GATK: 
		  version: \$(echo \$(gatk --version 2>&1) | sed 's/^.*(GATK) v//; s/ .*\$// ; s/-SNAPSHOT//')
		  container: ${task.container}
		END_VERSIONS
		"""

	stub:
		"""
		source activate gatk4-env
		touch ${group}.mutect2.vcf

		cat <<-END_VERSIONS > ${task.process}_versions.yml
		${task.process}:
		 GATK: 
		  version: \$(echo \$(gatk --version 2>&1) | sed 's/^.*(GATK) v//; s/ .*\$// ; s/-SNAPSHOT//')
		  container: ${task.container}
		END_VERSIONS
		"""
}

// split and left-align variants
process split_normalize_mito {
	publishDir "/${OUTDIR}/versions", mode: 'copy' , overwrite: 'true', pattern: '*versions.yml'
	cpus 1
	memory '1GB'
	time '10m'

	input:
		set group, id, file(ms_vcf) from ms_vcfs_1
		set g2, id2, sex, type from meta_mutect2.groupTuple()

	output:
		set group, file("${group}.mutect2.breakmulti.filtered5p.0genotyped.proband.vcf") into adj_vcfs
		path "*versions.yml"

	script:
		proband_idx = type.findIndexOf{ it == "proband" }

		"""
		grep -vP "^M\\s+955" $ms_vcf > ${ms_vcf}.fix
		bcftools norm -m-both -o ${ms_vcf}.breakmulti ${ms_vcf}.fix
		bcftools sort ${ms_vcf}.breakmulti | bgzip > ${ms_vcf}.breakmulti.fix
		tabix -p vcf ${ms_vcf}.breakmulti.fix
		bcftools norm -f $params.rCRS_fasta -o ${ms_vcf.baseName}.adjusted.vcf ${ms_vcf}.breakmulti.fix
		bcftools view -i 'FMT/AF[*]>0.05' ${ms_vcf.baseName}.adjusted.vcf -o ${group}.mutect2.breakmulti.filtered5p.vcf
		bcftools filter -S 0 --exclude 'FMT/AF[*]<0.05' ${group}.mutect2.breakmulti.filtered5p.vcf -o ${group}.mutect2.breakmulti.filtered5p.0genotyped.vcf
		filter_mutect2_mito.pl ${group}.mutect2.breakmulti.filtered5p.0genotyped.vcf ${id2[proband_idx]} > ${group}.mutect2.breakmulti.filtered5p.0genotyped.proband.vcf

		cat <<-END_VERSIONS > ${task.process}_versions.yml
		${task.process}:
		 vcflib: 
		  version: 1.0.9
		  container: ${task.container}
		 bcftools: 
		  version: \$(echo \$(bcftools --version 2>&1) | head -n1 | sed 's/^.*bcftools //; s/ .*\$//')
		  container: ${task.container}
		 tabix: 
		  version: \$(echo \$(tabix --version 2>&1) | sed 's/^.*(htslib) // ; s/ Copyright.*//')
		  container: ${task.container}
		END_VERSIONS
		"""

	stub:
		"""
		touch ${group}.mutect2.breakmulti.filtered5p.0genotyped.proband.vcf

		cat <<-END_VERSIONS > ${task.process}_versions.yml
		${task.process}:
		 vcflib: 
		  version: 1.0.9
		  container: ${task.container}
		 bcftools: 
		  version: \$(echo \$(bcftools --version 2>&1) | head -n1 | sed 's/^.*bcftools //; s/ .*\$//')
		  container: ${task.container}
		 tabix: 
		  version: \$(echo \$(tabix --version 2>&1) | sed 's/^.*(htslib) // ; s/ Copyright.*//')
		  container: ${task.container}
		END_VERSIONS
		"""
}

// use python tool HmtNote for annotating vcf
// future merging with diploid genome does not approve spaces in info-string
process run_hmtnote {
	publishDir "/${OUTDIR}/versions", mode: 'copy' , overwrite: 'true', pattern: '*versions.yml'
	cpus 1
	memory '5GB'
	time '15m'


	input:
		set group, file(adj_vcf) from adj_vcfs

	output:
		set group, file("${group}.fixinfo.vcf") into mito_diplod_vep
		path "*versions.yml"

	script:
		"""
		source activate tools
		hmtnote annotate ${adj_vcf} ${group}.hmtnote --offline
		grep ^# ${group}.hmtnote > ${group}.fixinfo.vcf
		grep -v ^# ${group}.hmtnote | sed 's/ /_/g' >> ${group}.fixinfo.vcf

		cat <<-END_VERSIONS > ${task.process}_versions.yml
		${task.process}:
		 hmtnote: 
		  version: \$(echo \$(hmtnote --version 2>&1) | sed 's/^.*hmtnote, version //; s/Using.*\$//' )
		  container: ${task.container}
		END_VERSIONS
		"""

	stub:
		"""
		source activate tools
		touch ${group}.fixinfo.vcf

		cat <<-END_VERSIONS > ${task.process}_versions.yml
		${task.process}:
		 hmtnote: 
		  version: \$(echo \$(hmtnote --version 2>&1) | sed 's/^.*hmtnote, version //; s/Using.*\$//' )
		  container: ${task.container}
		END_VERSIONS
		"""
}

// run haplogrep 2 on resulting vcf
process run_haplogrep {
	time '10m'
	memory '30 GB'
	cpus '2'
	publishDir "/${OUTDIR}/plots/mito", mode: 'copy', overwrite: 'true', pattern: "*.png"
	publishDir "/${OUTDIR}/versions", mode: 'copy' , overwrite: 'true', pattern: '*versions.yml'

	input:
		set group, id, file(ms_vcf) from ms_vcfs_2

	output:
		file("${group}.haplogrep.png")
		set group, file("${group}_haplo.INFO") into haplogrep_INFO
		path "*versions.yml"

	shell:
		'''
		for sample in `bcftools query -l !{ms_vcf}`; do 
			bcftools view -c1 -Oz -s $sample -o $sample.vcf.gz !{ms_vcf}
			java  -Xmx16G -Xms16G -jar /opt/bin/haplogrep.jar classify \
			--in $sample.vcf.gz\
			--out $sample.hg2.vcf \
			--format vcf \
			--lineage 1
			dot $sample.hg2.vcf.dot -Tps2 > $sample.hg2.vcf.ps
			gs -dSAFER -dBATCH -dNOPAUSE -sDEVICE=png16m -dGraphicsAlphaBits=4 -r1200 -dDownScaleFactor=3 -sOutputFile=${sample}.hg2.vcf.png ${sample}.hg2.vcf.ps
		done
		montage -mode concatenate -tile 3x1 *.png !{group}.haplogrep.png
		echo "IMG haplogrep !{params.accessdir}/plots/mito/!{group}.haplogrep.png" > !{group}_haplo.INFO
		
		cat <<-END_VERSIONS > !{task.process}_versions.yml
		!{task.process}:
		 haplogrep: 
		  version: $(echo $(java -jar /opt/bin/haplogrep.jar classify 2>&1) | sed "s/.*Classify v// ; s/ .*//")
		  container: !{task.container}
		 montage: 
		  version: $(echo $(gm -version 2>&1) | head -1 | sed -e "s/GraphicsMagick //" | cut -d" " -f1 )
		  container: !{task.container}
		END_VERSIONS
		'''

	stub:
		"""
		touch ${group}.haplogrep.png
		touch ${group}_haplo.INFO

		cat <<-END_VERSIONS > ${task.process}_versions.yml
		${task.process}:
		 haplogrep: 
		  version: \$(echo \$(java -jar /opt/bin/haplogrep.jar classify 2>&1) | sed "s/htt.*Classify v// ; s/ .*//")
		  container: ${task.container}
		 montage: 
		  version: \$(echo \$(gm -version 2>&1) | head -1 | sed -e "s/GraphicsMagick //" | cut -d" " -f1 )
		  container: ${task.container}
		END_VERSIONS
		"""
}

// use eKLIPse for detecting mitochondrial deletions
process run_eklipse {
	cpus 2
	memory '10GB'
	time '60m'
	publishDir "/${OUTDIR}/plots/mito", mode: 'copy', overwrite: 'true', pattern: '*.png'
	publishDir "/${OUTDIR}/plots/mito", mode: 'copy', overwrite: 'true', pattern: '*.hetplasmid_frequency.txt'
	publishDir "/${OUTDIR}/versions", mode: 'copy' , overwrite: 'true', pattern: '*versions.yml'

	input:
		set group, id, file(bam), file(bai) from eklipse_bam

	output:
		set file("*.png"), file("${id}.hetplasmid_frequency.txt")
		set group, file("${id}_eklipse.INFO") into eklipse_INFO
		path "*versions.yml"

	script:
		"""
		source activate htslib10
		echo "${bam}\tsample" > infile.txt
		python /eKLIPse/eKLIPse.py \
		-in infile.txt \
		-ref /eKLIPse/data/NC_012920.1.gb
		mv eKLIPse_*/eKLIPse_deletions.csv ./${id}_deletions.csv
		mv eKLIPse_*/eKLIPse_genes.csv ./${id}_genes.csv
		mv eKLIPse_*/eKLIPse_sample.png ./${id}_eklipse.png
		hetplasmid_frequency_eKLIPse.pl --bam ${bam} --in ${id}_deletions.csv
		mv hetplasmid_frequency.txt ${id}.hetplasmid_frequency.txt
		echo "IMG eklipse ${params.accessdir}/plots/mito/${id}_eklipse.png" > ${id}_eklipse.INFO

		cat <<-END_VERSIONS > ${task.process}_versions.yml
		${task.process}:
		 eKLIPse: 
		  version: 1-8
		  container: ${task.container}
		END_VERSIONS
		"""

	stub:
		"""
		source activate htslib10
		touch ${id}.hetplasmid_frequency.txt
		touch ${id}_eklipse.INFO
		touch ${id}.png

		cat <<-END_VERSIONS > ${task.process}_versions.yml
		${task.process}:
		 eKLIPse: 
		  version: 1-8
		  container: ${task.container}
		END_VERSIONS
		"""
}

//eklipseM_INFO.collectFile(name: "eklipse.INFO").set{ eklipse_INFO }

// Splitting & normalizing variants, merging with Freebayes/Mutect2, intersecting against exome/clinvar introns
process split_normalize {
	cpus 1
	publishDir "/${OUTDIR}/vcf", mode: 'copy', overwrite: 'true', pattern: '*.vcf'
	publishDir "/${OUTDIR}/versions", mode: 'copy' , overwrite: 'true', pattern: '*versions.yml'
	tag "$group"
	memory '10 GB'
	time '1h'
	scratch true
	stageInMode 'copy'
	stageOutMode 'copy'

	when:
		params.annotate

	input:
		set group, id, file(vcf), file(idx), file(vcfconcat) from combined_vcf.join(mito_diplod_vep.mix(freebayes_concat))

	output:
		set group, file("${group}.norm.uniq.DPAF.vcf") into split_norm, vcf_gnomad
		set group, id, file("${group}.intersected.vcf"), file("${group}.multibreak.vcf") into split_vep, split_cadd, vcf_cnvkit
		path "*versions.yml"

	script:
	id = id[0]
	// rename M to MT because genmod does not recognize M
	if(params.onco) {
		"""
		cat $vcf $vcfconcat > ${id}.concat.freebayes.vcf
		vcfbreakmulti ${id}.concat.freebayes.vcf > ${group}.multibreak.vcf
		bcftools norm -m-both -c w -O v -f $genome_file -o ${group}.norm.vcf ${group}.multibreak.vcf
		bcftools sort ${group}.norm.vcf | vcfuniq > ${group}.norm.uniq.vcf
		wgs_DPAF_filter.pl ${group}.norm.uniq.vcf > ${group}.norm.uniq.DPAF.vcf
		bedtools intersect \
			-a ${group}.norm.uniq.DPAF.vcf \\
			-b $params.intersect_bed \\
			-u -header > ${group}.intersected.vcf
		
		cat <<-END_VERSIONS > ${task.process}_versions.yml
		${task.process}:
		 vcflib: 
		  version: 1.0.9
		  container: ${task.container}
		 bcftools: 
		  version: \$(echo \$(bcftools --version 2>&1) | head -n1 | sed 's/^.*bcftools //; s/ .*\$//')
		  container: ${task.container}
		 bedtools: 
		  version: \$(echo \$(bedtools --version 2>&1) | sed -e "s/^.*bedtools v//" )
		  container: ${task.container}
		 MergeVcfs: 
		  version: \$(echo \$(java -jar /opt/conda/envs/CMD-WGS/share/picard-2.21.2-1/picard.jar MergeVcfs --version 2>&1))
		  container: ${task.container}
		END_VERSIONS
		"""
	}

	else {
		"""
		vcfbreakmulti ${vcf} > ${group}.multibreak.vcf
		bcftools norm -m-both -c w -O v -f $genome_file -o ${group}.norm.vcf ${group}.multibreak.vcf
		bcftools sort ${group}.norm.vcf | vcfuniq > ${group}.norm.uniq.vcf
		wgs_DPAF_filter.pl ${group}.norm.uniq.vcf > ${group}.norm.uniq.DPAF.vcf
		bedtools intersect \\
			-a ${group}.norm.uniq.DPAF.vcf \\
			-b $params.intersect_bed \\
			-u -header > ${group}.intersected_diploid.vcf
		java -jar /opt/conda/envs/CMD-WGS/share/picard-2.21.2-1/picard.jar MergeVcfs \
		I=${group}.intersected_diploid.vcf I=$vcfconcat O=${group}.intersected.vcf
		sed 's/^M/MT/' -i ${group}.intersected.vcf
		sed 's/ID=M,length/ID=MT,length/' -i ${group}.intersected.vcf

		cat <<-END_VERSIONS > ${task.process}_versions.yml
		${task.process}:
		 vcflib: 
		  version: 1.0.9
		  container: ${task.container}
		 bcftools: 
		  version: \$(echo \$(bcftools --version 2>&1) | head -n1 | sed 's/^.*bcftools //; s/ .*\$//')
		  container: ${task.container}
		 bedtools: 
		  version: \$(echo \$(bedtools --version 2>&1) | sed -e "s/^.*bedtools v//" )
		  container: ${task.container}
		 MergeVcfs: 
		  version: \$(echo \$(java -jar /opt/conda/envs/CMD-WGS/share/picard-2.21.2-1/picard.jar MergeVcfs --version 2>&1))
		  container: ${task.container}
		END_VERSIONS
		"""
	}

	stub:
		"""
		touch ${group}.norm.uniq.DPAF.vcf
		touch ${group}.intersected.vcf
		touch ${group}.multibreak.vcf

		cat <<-END_VERSIONS > ${task.process}_versions.yml
		${task.process}:
		 vcflib: 
		  version: 1.0.9
		  container: ${task.container}
		 bcftools: 
		  version: \$(echo \$(bcftools --version 2>&1) | head -n1 | sed 's/^.*bcftools //; s/ .*\$//')
		  container: ${task.container}
		 bedtools: 
		  version: \$(echo \$(bedtools --version 2>&1) | sed -e "s/^.*bedtools v//" )
		  container: ${task.container}
		 MergeVcfs: 
		  version: \$(echo \$(java -jar /opt/conda/envs/CMD-WGS/share/picard-2.21.2-1/picard.jar MergeVcfs --version 2>&1))
		  container: ${task.container}
		END_VERSIONS
		"""

}

/////////////// Collect QC into single file ///////////////

process merge_qc_json {   
    cpus 1
    errorStrategy 'retry'
    maxErrors 5
    publishDir "${OUTDIR}/qc", mode: 'copy' , overwrite: 'true', pattern: '*.QC'
    tag "$id"
    time '10m'

    input:
        set group, id, file(qc) from qc_cdm.mix(qc_mito_json).groupTuple(by: [0,1])

    output:
        set id, file("${id}.QC") into qc_cdm_merged

    script:
        qc_json_files = qc.join(' ')

    """
    merge_json_files.py ${qc_json_files} > ${id}.QC
    """
}   
    
// Load QC data into CDM (via middleman)
process qc_to_cdm {
	cpus 1
	errorStrategy 'retry'
	maxErrors 5
	publishDir "${CRONDIR}/qc", mode: 'copy' , overwrite: 'true'
	tag "$id"
	time '10m'

	when:
		!params.noupload
	
	input:
		set id, file(qc), diagnosis, r1, r2 from qc_cdm_merged.join(qc_extra)

	output:
		file("${id}.cdm") into cdm_done

	script:
		parts = r1.split('/')
		idx =  parts.findIndexOf {it ==~ /......_......_...._........../}
		rundir = parts[0..idx].join("/")

	"""
	echo "--run-folder $rundir --sample-id $id --subassay $diagnosis --assay $params.assay --qc ${OUTDIR}/qc/${id}.QC" > ${id}.cdm
	"""
}
    
    
process annotate_vep {
	publishDir "/${OUTDIR}/versions", mode: 'copy' , overwrite: 'true', pattern: '*versions.yml'
	container = '/fs1/resources/containers/ensembl-vep_release_103.sif'
	cpus 54
	tag "$group"
	memory '150 GB'
	time '5h'
	scratch true
	stageInMode 'copy'
	stageOutMode 'copy'

	input:
		set group, id, file(vcf), idx from split_vep.mix(annotate_only_vep)

	output:
		set group, file("${group}.vep.vcf") into vep
		path "*versions.yml"

	script:
		"""
		vep \\
			-i ${vcf} \\
			-o ${group}.vep.vcf \\
			--offline \\
			--everything \\
			--merged \\
			--vcf \\
			--no_stats \\
			--synonyms $params.SYNONYMS \\
			--fork ${task.cpus} \\
			--force_overwrite \\
			--fasta $params.VEP_FASTA \\
			--dir_cache $params.VEP_CACHE \\
			--dir_plugins $params.VEP_CACHE/Plugins \\
			--distance 200 \\
			-cache \\
			--plugin CADD,$params.CADD \\
			--plugin LoFtool \\
			--plugin MaxEntScan,$params.MAXENTSCAN,SWA,NCSS \\
			--plugin dbNSFP,/fs1/resources/ref/hg38/annotation_dbs/dbnsfp/dbNSFP4.3a_grch38.gz,transcript_match=1,REVEL_score,REVEL_rankscore \\
			-custom $params.GNOMAD_EXOMES,gnomADe,vcf,exact,0,AF_popmax,AF,popmax \\
			-custom $params.GNOMAD_GENOMES,gnomADg,vcf,exact,0,AF_popmax,AF,popmax \\
			-custom $params.GNOMAD_MT,gnomAD_mt,vcf,exact,0,AF_hom,AF_het \\
			-custom $params.PHYLOP \\
			-custom $params.PHASTCONS

		cat <<-END_VERSIONS > ${task.process}_versions.yml
		${task.process}:
		 VEP: 
		  version: \$( echo \$(vep --help 2>&1) | sed 's/^.*Versions:.*ensembl-vep : // ; s/ .*\$//')
		  container: ${task.container}
		END_VERSIONS
		"""

	stub:
		"""
		touch ${group}.vep.vcf

		cat <<-END_VERSIONS > ${task.process}_versions.yml
		${task.process}:
		 VEP: 
		  version: \$( echo \$(vep --help 2>&1) | sed 's/^.*Versions:.*ensembl-vep : // ; s/ .*\$//')
		  container: ${task.container}
		END_VERSIONS
		"""

}


// gene, clinvar, loqusdb, enigma(onco)
process vcfanno {
	publishDir "/${OUTDIR}/versions", mode: 'copy' , overwrite: 'true', pattern: '*versions.yml'
	cpus params.cpu_some
	memory '32GB'
	time '20m'
	errorStrategy 'retry'
	maxErrors 5

	input:
		set group, file(vcf) from vep

	output:
		set group, file("${group}.clinvar.loqusdb.gene.vcf") into vcfanno_vcf
		path "*versions.yml"

	script:
		"""
		vcfanno_linux64 -lua /fs1/resources/ref/hg19/bed/scout/sv_tracks/silly.lua $params.vcfanno $vcf > ${group}.clinvar.loqusdb.gene.vcf

		cat <<-END_VERSIONS > ${task.process}_versions.yml
		${task.process}:
		 vcfanno: 
		  version: \$(echo \$(vcfanno 2>&1) | grep version | cut -f3 -d' ' )
		  container: ${task.container}
		END_VERSIONS
		"""

	stub:
		"""
		touch ${group}.clinvar.loqusdb.gene.vcf

		cat <<-END_VERSIONS > ${task.process}_versions.yml
		${task.process}:
		 vcfanno: 
		  version: \$(echo \$(vcfanno 2>&1) | grep version | cut -f3 -d' ' )
		  container: ${task.container}
		END_VERSIONS
		"""
}

// Extracting most severe consequence: 
// Modifying annotations by VEP-plugins, and adding to info-field: 
// Modifying CLNSIG field to allow it to be used by genmod score properly:
process modify_vcf {
	cpus 1
	tag "$group"
	memory '1 GB'
	time '10m'

	input:
		set group, file(vcf) from vcfanno_vcf

	output:
		set group, file("${group}.mod.vcf") into mod_vcf

	script:
		"""
		modify_vcf_scout.pl $vcf > ${group}.mod.vcf
		"""

	stub:
		"""
		touch ${group}.mod.vcf
		"""
} 


// Marking splice INDELs: 
process mark_splice {
	cpus 1
	tag "$group"
	memory '1 GB'
	time '20m'

	input:
		set group, file(vcf) from mod_vcf

	output:
		set group, file("${group}.marksplice.vcf") into splice_marked

	script:
		"""
		/opt/bin/mark_spliceindels.pl $vcf > ${group}.marksplice.vcf
		"""

	stub:
		"""
		touch ${group}.marksplice.vcf
		"""
}

// Extract all INDELs from VCF for CADD annotation
process extract_indels_for_cadd {
	cpus 1
	tag "$group"
	memory '1 GB'
	time '5m'
	publishDir "/${OUTDIR}/versions", mode: 'copy' , overwrite: 'true', pattern: '*versions.yml'

	input:
		set group, id, file(vcf), idx from split_cadd.mix(annotate_only_cadd)
	
	output:
		set group, file("${group}.only_indels.vcf") into indel_cadd_vep
		path "*versions.yml"

	script:
		"""
		bcftools view $vcf -V snps -o ${group}.only_indels.vcf

		cat <<-END_VERSIONS > ${task.process}_versions.yml
		${task.process}:
		 bcftools: 
		  version: \$(echo \$(bcftools --version 2>&1) | head -n1 | sed 's/^.*bcftools //; s/ .*\$//')
		  container: ${task.container}
		END_VERSIONS
		"""

	stub:
		"""
		touch ${group}.only_indels.vcf

		cat <<-END_VERSIONS > ${task.process}_versions.yml
		${task.process}:
		 bcftools: 
		  version: \$(echo \$(bcftools --version 2>&1) | head -n1 | sed 's/^.*bcftools //; s/ .*\$//')
		  container: ${task.container}
		END_VERSIONS
		""" 
}

// Annotate Indels with VEP+Gnomad genomes. Filter variants below threshold
process indel_vep {
	publishDir "/${OUTDIR}/versions", mode: 'copy' , overwrite: 'true', pattern: '*versions.yml'
	cpus 5
	container = '/fs1/resources/containers/ensembl-vep_release_103.sif'
	tag "$group"
	memory '10 GB'
	time '3h'

	input:
		set group, file(vcf) from indel_cadd_vep

	output:
		set group, file("${group}.only_indels.vep.filtered.vcf") into indel_cadd_vcf
		path "*versions.yml"

	script:
		"""
		vep \\
			-i $vcf \\
			-o ${group}.only_indels.vep.vcf \\
			--offline \\
			--cache \\
			--merged \\
			--vcf \\
			--synonyms $params.SYNONYMS \\
			--fasta $params.VEP_FASTA \\
			-custom $params.GNOMAD_GENOMES,gnomADg,vcf,exact,0,AF \\
			-custom $params.GNOMAD_MT,gnomAD_mt,vcf,exact,0,AF_hom,AF_het \\
			--dir_cache $params.VEP_CACHE \\
			--force_overwrite \\
			--no_stats \\
			--fork ${task.cpus}
		filter_indels.pl ${group}.only_indels.vep.vcf > ${group}.only_indels.vep.filtered.vcf

		cat <<-END_VERSIONS > ${task.process}_versions.yml
		${task.process}:
		 VEP: 
		  version: \$( echo \$(vep --help 2>&1) | sed 's/^.*Versions:.*ensembl-vep : // ; s/ .*\$//')
		  container: ${task.container}
		END_VERSIONS
		"""

	stub:
		"""
		touch ${group}.only_indels.vep.filtered.vcf

		cat <<-END_VERSIONS > ${task.process}_versions.yml
		${task.process}:
		 VEP: 
		  version: \$( echo \$(vep --help 2>&1) | sed 's/^.*Versions:.*ensembl-vep : // ; s/ .*\$//')
		  container: ${task.container}
		END_VERSIONS
		"""
}

// Calculate CADD scores for all indels
process calculate_indel_cadd {
	publishDir "/${OUTDIR}/versions", mode: 'copy' , overwrite: 'true', pattern: '*versions.yml'
	cpus 2
	container = '/fs1/resources/containers/cadd_v1.6.sif'
	scratch true
	stageInMode 'copy'
	stageOutMode 'copy'
	tag "$group"
	memory '15 GB'
	time '3h'

	input:
		set group, file(vcf) from indel_cadd_vcf

	output:
		set group, file("${group}.indel_cadd.gz") into indel_cadd
		path "*versions.yml"

	script:
		"""
		/CADD-scripts/CADD.sh -c ${task.cpus} -g GRCh38 -o ${group}.indel_cadd.gz $vcf

		cat <<-END_VERSIONS > ${task.process}_versions.yml
		${task.process}:
		 CADD: 
		  version: \$(echo \$(/CADD-scripts/CADD.sh -v 2>&1) | sed -e "s/^.*CADD-v// ; s/ (c).*//")
		  container: ${task.container}
		END_VERSIONS
		"""

	stub:
		"""
		touch ${group}.indel_cadd.gz

		cat <<-END_VERSIONS > ${task.process}_versions.yml
		${task.process}:
		 CADD: 
		  version: \$(echo \$(/CADD-scripts/CADD.sh -v 2>&1) | sed -e "s/^.*CADD-v// ; s/ (c).*//")
		  container: ${task.container}
		END_VERSIONS
		"""
}

// Add the calculated indel CADDs to the vcf
process add_cadd_scores_to_vcf {
	publishDir "/${OUTDIR}/versions", mode: 'copy' , overwrite: 'true', pattern: '*versions.yml'
	cpus 4
	tag "$group"
	memory '1 GB'
	time '5m'
	container = '/fs1/resources/containers/genmod.sif'

	input: 
		set group, file(vcf), file(cadd_scores) from splice_marked.join(indel_cadd)

	output:
		set group, file("${group}.cadd.vcf") into ma_vcf, fa_vcf, base_vcf
		path "*versions.yml"

	script:
		"""
		gunzip -c $cadd_scores > cadd
		bgzip -@ ${task.cpus} cadd
		tabix -p vcf cadd.gz
		genmod annotate --cadd-file cadd.gz $vcf > ${group}.cadd.vcf

		cat <<-END_VERSIONS > ${task.process}_versions.yml
		${task.process}:
		 gunzip: 
		  version: \$(echo \$(gunzip --version 2>&1) | sed -e "s/^.*(gzip) // ; s/Copyright.*//")
		  container: ${task.container}
		 bgzip: 
		  version: \$(echo \$(bgzip --version 2>&1) | sed 's/^.*(htslib) // ; s/ Copyright.*//')
		  container: ${task.container}
		 tabix: 
		  version: \$(echo \$(tabix --version 2>&1) | sed 's/^.*(htslib) // ; s/ Copyright.*//')
		  container: ${task.container}
		 genmod: 
		  version: \$(echo \$(genmod --version 2>&1) | sed -e "s/^.*genmod version: //")
		  container: ${task.container}
		END_VERSIONS
		"""

	stub:
		"""
		touch ${group}.cadd.vcf

		cat <<-END_VERSIONS > ${task.process}_versions.yml
		${task.process}:
		 gunzip: 
		  version: \$(echo \$(gunzip --version 2>&1) | sed -e "s/^.*(gzip) // ; s/Copyright.*//")
		  container: ${task.container}
		 bgzip: 
		  version: \$(echo \$(bgzip --version 2>&1) | sed 's/^.*(htslib) // ; s/ Copyright.*//')
		  container: ${task.container}
		 tabix: 
		  version: \$(echo \$(tabix --version 2>&1) | sed 's/^.*(htslib) // ; s/ Copyright.*//')
		  container: ${task.container}
		 genmod: 
		  version: \$(echo \$(genmod --version 2>&1) | sed -e "s/^.*genmod version: //")
		  container: ${task.container}
		END_VERSIONS
		"""
}


// # Annotating variant inheritance models:
process inher_models {
	publishDir "/${OUTDIR}/versions", mode: 'copy' , overwrite: 'true', pattern: '*versions.yml'
	cpus 6
	memory '64 GB'
	tag "$group"
	time '10m'
	scratch true
	stageInMode 'copy'
	stageOutMode 'copy'
	container = '/fs1/resources/containers/genmod.sif'

	input:
		set group, file(vcf), type, file(ped) from base_vcf.mix(ma_vcf, fa_vcf).join(ped_inher.mix(ped_inher_ma,ped_inher_fa)).view()

	output:
		set group, type, file("${group}.models.vcf") into inhermod
		path "*versions.yml"

	script:
		"""
		genmod models $vcf -p ${task.cpus} -f $ped > ${group}.models.vcf

		cat <<-END_VERSIONS > ${task.process}_versions.yml
		${task.process}:
		 genmod: 
		  version: \$(echo \$(genmod --version 2>&1) | sed -e "s/^.*genmod version: //")
		  container: ${task.container}
		END_VERSIONS
		"""

	stub:
		"""
		touch ${group}.models.vcf

		cat <<-END_VERSIONS > ${task.process}_versions.yml
		${task.process}:
		 genmod: 
		  version: \$(echo \$(genmod --version 2>&1) | sed -e "s/^.*genmod version: //")
		  container: ${task.container}
		END_VERSIONS
		"""
}


// Scoring variants: 
// Adjusting compound scores: 
// Sorting VCF according to score: 
process genmodscore {
	publishDir "/${OUTDIR}/versions", mode: 'copy' , overwrite: 'true', pattern: '*versions.yml'
	cpus 2
	tag "$group"
	memory '10 GB'
	time '30m'
	container = '/fs1/resources/containers/genmod.sif'

	input:
		set group, type, file(vcf) from inhermod

	output:
		set group, type, file("${group_score}.scored.vcf") into scored_vcf
		path "*versions.yml"

	script:
		group_score = group
		if ( type == "ma" || type == "fa") {
			group_score = group + "_" + type
		}

		if ( mode == "family" && params.antype == "wgs" ) {
			"""
			genmod score -i $group_score -c $params.rank_model -r $vcf -o ${group_score}.score1.vcf
			genmod compound ${group_score}.score1.vcf > ${group_score}.score2.vcf
			sed 's/RankScore=${group}:/RankScore=${group_score}:/g' -i ${group_score}.score2.vcf
			genmod sort -p -f $group_score ${group_score}.score2.vcf -o ${group_score}.scored.vcf

			cat <<-END_VERSIONS > ${task.process}_versions.yml
			${task.process}:
			 genmod: 
			  version: \$(echo \$(genmod --version 2>&1) | sed -e "s/^.*genmod version: //")
			  container: ${task.container}
			END_VERSIONS
			"""
		}
		else {
			"""
			genmod score -i $group_score -c $params.rank_model_s -r $vcf -o ${group_score}.score1.vcf
			genmod sort -p -f $group_score ${group_score}.score1.vcf -o ${group_score}.scored.vcf

			cat <<-END_VERSIONS > ${task.process}_versions.yml
			${task.process}:
			 genmod: 
			  version: \$(echo \$(genmod --version 2>&1) | sed -e "s/^.*genmod version: //")
			  container: ${task.container}
			END_VERSIONS
			"""
		}

	stub:
		group_score = group
		"""
		touch ${group_score}.scored.vcf

		cat <<-END_VERSIONS > ${task.process}_versions.yml
		${task.process}:
		 genmod: 
		  version: \$(echo \$(genmod --version 2>&1) | sed -e "s/^.*genmod version: //")
		  container: ${task.container}
		END_VERSIONS
		"""
}

// Bgzipping and indexing VCF: 
process vcf_completion {
	cpus 16
	publishDir "/${OUTDIR}/vcf", mode: 'copy', overwrite: 'true', pattern: '*.vcf.gz*'
	publishDir "/${OUTDIR}/versions", mode: 'copy' , overwrite: 'true', pattern: '*versions.yml'
	tag "$group"
	time '1h'

	input:
		set group, type, file(vcf) from scored_vcf

	output:
		set group, type, file("${group_score}.scored.vcf.gz"), file("${group_score}.scored.vcf.gz.tbi") into vcf_peddy, snv_sv_vcf,snv_sv_vcf_ma,snv_sv_vcf_fa, vcf_loqus
		set group, file("${group}_snv.INFO") into snv_INFO
		path "*versions.yml"

	script:
		group_score = group
		if ( type == "ma" || type == "fa") {
			group_score = group + "_" + type
		}

		"""
		sed 's/^MT/M/' -i $vcf
		sed 's/ID=MT,length/ID=M,length/' -i $vcf
		bgzip -@ ${task.cpus} $vcf -f
		tabix ${vcf}.gz -f
		echo "SNV	$type	${params.accessdir}/vcf/${group_score}.scored.vcf.gz" > ${group}_snv.INFO

		cat <<-END_VERSIONS > ${task.process}_versions.yml
		${task.process}:
		 bgzip: 
		  version: \$(echo \$(bgzip --version 2>&1) | sed 's/^.*(htslib) // ; s/ Copyright.*//')
		  container: ${task.container}
		 tabix: 
		  version: \$(echo \$(tabix --version 2>&1) | sed 's/^.*(htslib) // ; s/ Copyright.*//')
		  container: ${task.container}
		END_VERSIONS
		"""

	stub:
		group_score = group
		"""
		touch ${group_score}.scored.vcf.gz
		touch ${group_score}.scored.vcf.gz.tbi
		touch ${group}_snv.INFO

		cat <<-END_VERSIONS > ${task.process}_versions.yml
		${task.process}:
		 bgzip: 
		  version: \$(echo \$(bgzip --version 2>&1) | sed 's/^.*(htslib) // ; s/ Copyright.*//')
		  container: ${task.container}
		 tabix: 
		  version: \$(echo \$(tabix --version 2>&1) | sed 's/^.*(htslib) // ; s/ Copyright.*//')
		  container: ${task.container}
		END_VERSIONS
		"""
}


// Running PEDDY: 
process peddy {
	publishDir "/${OUTDIR}/ped", mode: 'copy' , overwrite: 'true', pattern: '*.csv'
	publishDir "/${OUTDIR}/ped", mode: 'copy' , overwrite: 'true', pattern: '*.ped'
	publishDir "/${OUTDIR}/versions", mode: 'copy' , overwrite: 'true', pattern: '*versions.yml'
	//container = '/fs1/resources/containers/wgs_20200115.sif'
	cpus 6
	tag "$group"
	time '1h'

	when:
		!params.annotate_only

	input:
		set group, type, file(vcf), file(idx), type, file(ped) from vcf_peddy.join(ped_peddy)

	output:
		set file("${group}.ped_check.csv"),file("${group}.peddy.ped"), file("${group}.sex_check.csv") into peddy_files
		set group, file("${group}_peddy.INFO") into peddy_INFO
		path "*versions.yml"

	script:
		"""
		source activate py3-env
		python -m peddy --sites hg38 -p ${task.cpus} $vcf $ped --prefix $group
		echo "PEDDY	${params.accessdir}/ped/${group}.ped_check.csv,${params.accessdir}/ped/${group}.peddy.ped,${params.accessdir}/ped/${group}.sex_check.csv" > ${group}_peddy.INFO

		cat <<-END_VERSIONS > ${task.process}_versions.yml
		${task.process}:
		 peddy: 
		  version: \$(echo \$(python -m peddy --version 2>&1) | sed 's/^.*peddy, version //')
		  container: ${task.container}
		END_VERSIONS
		"""

	stub:
		"""
		source activate py3-env
		touch ${group}.ped_check.csv
		touch ${group}.peddy.ped
		touch ${group}.sex_check.csv
		touch ${group}_peddy.INFO

		cat <<-END_VERSIONS > ${task.process}_versions.yml
		${task.process}:
		 peddy: 
		  version: \$(echo \$(python -m peddy --version 2>&1) | sed 's/^.*peddy, version //')
		  container: ${task.container}
		END_VERSIONS
		"""
}

// Extract all variants (from whole genome) with a gnomAD af > x%
process fastgnomad {
	cpus 2
	memory '32 GB'
	tag "$group"
	publishDir "/${OUTDIR}/vcf", mode: 'copy', overwrite: 'true', pattern: '*.vcf'
	publishDir "/${OUTDIR}/versions", mode: 'copy' , overwrite: 'true', pattern: '*versions.yml'
	time '2h'

	when:
		!params.onco && !params.exome

	input:
		set group, file(vcf) from vcf_gnomad

	output:
		set group, file("${group}.SNPs.vcf") into vcf_upd, vcf_roh, vcf_pod
		path "*versions.yml"

	script:
		"""
		gzip -c $vcf > ${vcf}.gz
		annotate -g $params.FASTGNOMAD_REF -i ${vcf}.gz > ${group}.SNPs.vcf

		cat <<-END_VERSIONS > ${task.process}_versions.yml
		${task.process}:
		 gzip: 
		  version: \$(echo \$(gzip --version 2>&1) | sed 's/^.*gzip // ; s/Copyright.*//' )
		  container: ${task.container}
		END_VERSIONS
		"""

	stub:
		"""
		touch ${group}.SNPs.vcf

		cat <<-END_VERSIONS > ${task.process}_versions.yml
		${task.process}:
		 gzip: 
		  version: \$(echo \$(gzip --version 2>&1) | sed 's/^.*gzip // ; s/Copyright.*//' )
		  container: ${task.container}
		END_VERSIONS
		"""
}


// Call UPD regions from SNP vcf
process upd {
	publishDir "/${OUTDIR}/versions", mode: 'copy' , overwrite: 'true', pattern: '*versions.yml'
	tag "$group"
	time '10m'
	memory '1 GB'

	input:
		set gr, file(vcf) from vcf_upd
		set group, id, sex, mother, father, phenotype, diagnosis, type, assay, clarity_sample_id, ffpe, analysis from meta_upd.filter{ item -> item[7] == 'proband' }

	output:
		file("upd.bed") into upd_plot
		set group, file("upd.sites.bed") into upd_table
		path "*versions.yml"

	script:
		if( mode == "family" && trio == true ) {
			"""
			upd --vcf $vcf --proband $id --mother $mother --father $father --af-tag GNOMADAF regions > upd.bed
			upd --vcf $vcf --proband $id --mother $mother --father $father --af-tag GNOMADAF sites > upd.sites.bed

			cat <<-END_VERSIONS > ${task.process}_versions.yml
			${task.process}:
			 upd: 
			  version: \$(echo \$(upd --version 2>&1)
			  container: ${task.container}
			END_VERSIONS
			"""
		}
		else {
			"""
			touch upd.bed
			touch upd.sites.bed

			cat <<-END_VERSIONS > ${task.process}_versions.yml
			${task.process}:
			 upd: 
			  version: \$(echo \$(upd --version 2>&1)
			  container: ${task.container}
			END_VERSIONS
			"""
		}

	stub:
		"""
		touch upd.bed
		touch upd.sites.bed

		cat <<-END_VERSIONS > ${task.process}_versions.yml
		${task.process}:
		 upd: 
		  version: \$(echo \$(upd --version 2>&1)
		  container: ${task.container}
		END_VERSIONS
		"""
}


process upd_table {
	publishDir "/${OUTDIR}/plots", mode: 'copy' , overwrite: 'true'
	tag "$group"
	time '10m'
	memory '1 GB'

	input:
		set group, file(upd_sites) from upd_table

	output:
		file("${group}.UPDtable.xls")

	when:
		mode == "family" && trio == true

	script:
		"""
		upd_table.pl $upd_sites > ${group}.UPDtable.xls
		"""

	stub:
		"""
		touch ${group}.UPDtable.xls
		"""
}


// Call ROH regions from SNP vcf
process roh {
	publishDir "/${OUTDIR}/versions", mode: 'copy' , overwrite: 'true', pattern: '*versions.yml'
	tag "$group"
	time '10m'
	memory '1 GB'

	input:
		set gr, file(vcf) from vcf_roh

	output:
		set gr, file("roh.txt") into roh_plot
		path "*versions.yml"

	script:
		"""
		bcftools roh --rec-rate 1e-9 --AF-tag GNOMADAF ${vcf} -o roh.txt

		cat <<-END_VERSIONS > ${task.process}_versions.yml
		${task.process}:
		 bcftools: 
		  version: \$(echo \$(bcftools --version 2>&1) | head -n1 | sed 's/^.*bcftools //; s/ .*\$//')
		  container: ${task.container}
		END_VERSIONS
		"""

	stub:
		"""
		touch roh.txt

		cat <<-END_VERSIONS > ${task.process}_versions.yml
		${task.process}:
		 bcftools: 
		  version: \$(echo \$(bcftools --version 2>&1) | head -n1 | sed 's/^.*bcftools //; s/ .*\$//')
		  container: ${task.container}
		END_VERSIONS
		"""
}

// Create coverage profile using GATK
process gatkcov {
	publishDir "/${OUTDIR}/cov", mode: 'copy' , overwrite: 'true', pattern: '*.tsv'
	publishDir "/${OUTDIR}/versions", mode: 'copy' , overwrite: 'true', pattern: '*versions.yml'
	tag "$group"
	cpus 2
	memory '60 GB'
	time '5h'

	input:
		set id, group, file(bam), file(bai), gr, sex, type from cov_bam.mix(cov_bam_choice).join(meta_gatkcov, by:1)

	output:
		set group, id, type, sex, file("${id}.standardizedCR.tsv"), file("${id}.denoisedCR.tsv") into cov_plot, cov_gens
		path "*versions.yml"

	when:
		params.gatkcov

	script:
		"""
		source activate gatk4-env

		gatk CollectReadCounts \\
			-I $bam -L $params.COV_INTERVAL_LIST \\
			--interval-merging-rule OVERLAPPING_ONLY -O ${bam}.hdf5

		gatk --java-options "-Xmx30g" DenoiseReadCounts \\
			-I ${bam}.hdf5 --count-panel-of-normals ${PON[sex]} \\
			--standardized-copy-ratios ${id}.standardizedCR.tsv \\
			--denoised-copy-ratios ${id}.denoisedCR.tsv

		gatk PlotDenoisedCopyRatios \\
			--standardized-copy-ratios ${id}.standardizedCR.tsv \\
			--denoised-copy-ratios ${id}.denoisedCR.tsv \\
			--sequence-dictionary $params.GENOMEDICT \\
			--minimum-contig-length 46709983 --output . --output-prefix $id
		
		cat <<-END_VERSIONS > ${task.process}_versions.yml
		${task.process}:
		 GATK: 
		  version: \$(echo \$(gatk --version 2>&1) | sed 's/^.*(GATK) v//; s/ .*\$// ; s/-SNAPSHOT//')
		  container: ${task.container}
		END_VERSIONS
		"""

	stub:
		"""
		source activate gatk4-env
		touch ${id}.standardizedCR.tsv
		touch ${id}.denoisedCR.tsv

		cat <<-END_VERSIONS > ${task.process}_versions.yml
		${task.process}:
		 GATK: 
		  version: \$(echo \$(gatk --version 2>&1) | sed 's/^.*(GATK) v//; s/ .*\$// ; s/-SNAPSHOT//')
		  container: ${task.container}
		END_VERSIONS
		"""
}


// Plot ROH, UPD and coverage in a genomic overview plot
process overview_plot {
	publishDir "/${OUTDIR}/plots", mode: 'copy' , overwrite: 'true', pattern: "*.png"
	tag "$group"
	time '20m'
	memory '5 GB'

	input:
		file(upd) from upd_plot
		set gr, file(roh) from roh_plot
		set group, id, type, sex, file(cov_stand), file(cov_denoised) from cov_plot.groupTuple()


	output:
		file("${group}.genomic_overview.png")
		set group, file("${group}_oplot.INFO") into oplot_INFO

	script:
		proband_idx = type.findIndexOf{ it == "proband" }

	script:
		"""
		genome_plotter.pl --dict $params.GENOMEDICT \\
			--sample ${id[proband_idx]} \\
			--upd $upd \\
			--roh $roh \\
			--sex ${sex[proband_idx]} \\
			--cov ${cov_denoised[proband_idx]} \\
			--out ${group}.genomic_overview.png
		echo "IMG overviewplot	${params.accessdir}/plots/${group}.genomic_overview.png" > ${group}_oplot.INFO 
		"""

	stub:
		"""
		touch ${group}.genomic_overview.png
		touch ${group}_oplot.INFO
		"""
}

process generate_gens_data {
	publishDir "/${OUTDIR}/plot_data", mode: 'copy' , overwrite: 'true', pattern: "*.gz*"
	publishDir "${CRONDIR}/gens", mode: 'copy', overwrite: 'true', pattern: "*.gens"
	tag "$group"
	cpus 1
	time '3h'
	memory '5 GB'

	when:
		!params.onco && !params.exome

	input:
		set id, group, file(gvcf), g, type, sex, file(cov_stand), file(cov_denoise) from gvcf_gens_choice.join(cov_gens, by:[1])

	output:
		set file("${id}.cov.bed.gz"), file("${id}.baf.bed.gz"), file("${id}.cov.bed.gz.tbi"), file("${id}.baf.bed.gz.tbi"), file("${id}.overview.json.gz")
		file("${id}.gens") into gens_middleman

	script:
		"""
		generate_gens_data.pl $cov_stand $gvcf $id $params.GENS_GNOMAD
		echo "gens load sample --sample-id $id --genome-build 38 --baf ${params.gens_accessdir}/${id}.baf.bed.gz --coverage ${params.gens_accessdir}/${id}.cov.bed.gz --overview-json ${params.gens_accessdir}/${id}.overview.json.gz" > ${id}.gens
		"""

	stub:
		"""
		touch ${id}.cov.bed.gz
		touch ${id}.baf.bed.gz
		touch ${id}.cov.bed.gz.tbi
		touch ${id}.baf.bed.gz.tbi
		touch ${id}.overview.json.gz
		touch ${id}.gens
		"""
}

// SV-calling //

// GATK panel+wgs //

process gatk_coverage {
	publishDir "/${OUTDIR}/versions", mode: 'copy' , overwrite: 'true', pattern: '*versions.yml'
	cpus 10
	memory '50GB'
	time '2h'
	container = '/fs1/resources/containers/gatk_4.1.9.0.sif'
	scratch true
	stageInMode 'copy'
	stageOutMode 'copy'
	tag "$id"   

	when:
		params.sv && params.gatkcnv

	input:
		set group, id, file(bam), file(bai) from bam_gatk.mix(bam_gatk_choice)

	output:
		set group, id, file("${id}.tsv") into call_ploidy, call_cnv
		path "*versions.yml"

	script:
		"""
		export THEANO_FLAGS="base_compiledir=."
		export MKL_NUM_THREADS=${task.cpus}
		export OMP_NUM_THREADS=${task.cpus}
		set +u
		source activate gatk
		gatk --java-options "-Xmx20g" CollectReadCounts \\
			-L $params.gatk_intervals \\
			-R $params.genome_file \\
			-imr OVERLAPPING_ONLY \\
			-I $bam \\
			--format TSV -O ${id}.tsv

		cat <<-END_VERSIONS > ${task.process}_versions.yml
		${task.process}:
		 GATK: 
		  version: \$(echo \$(gatk --version 2>&1) | sed 's/^.*(GATK) v//; s/ .*\$// ; s/-SNAPSHOT//')
		  container: ${task.container}
		END_VERSIONS
		"""

	stub:
		"""
		export THEANO_FLAGS="base_compiledir=."
		export MKL_NUM_THREADS=${task.cpus}
		export OMP_NUM_THREADS=${task.cpus}
		set +u
		source activate gatk
		touch ${id}.tsv

		cat <<-END_VERSIONS > ${task.process}_versions.yml
		${task.process}:
		 GATK: 
		  version: \$(echo \$(gatk --version 2>&1) | sed 's/^.*(GATK) v//; s/ .*\$// ; s/-SNAPSHOT//')
		  container: ${task.container}
		END_VERSIONS
		"""
}

process gatk_call_ploidy {
	publishDir "/${OUTDIR}/versions", mode: 'copy' , overwrite: 'true', pattern: '*versions.yml'
	cpus 10
	memory '40GB'
	time '2h'
	container = '/fs1/resources/containers/gatk_4.1.9.0.sif'
	scratch true
	stageInMode 'copy'
	stageOutMode 'copy'
	tag "$id"

	input:
		set group, id, file(tsv) from call_ploidy

	output:
		set group, id, file("ploidy.tar") into ploidy_to_cnvcall, ploidy_to_post
		path "*versions.yml"

	script:
		"""
		export THEANO_FLAGS="base_compiledir=."
		export MKL_NUM_THREADS=${task.cpus}
		export OMP_NUM_THREADS=${task.cpus}
		set +u
		source activate gatk
		gatk --java-options "-Xmx20g" DetermineGermlineContigPloidy \\
			--model $params.ploidymodel \\
			-I $tsv \\
			-O ploidy/ \\
			--output-prefix $group
		tar -cvf ploidy.tar ploidy/

		cat <<-END_VERSIONS > ${task.process}_versions.yml
		${task.process}:
		 GATK: 
		  version: \$(echo \$(gatk --version 2>&1) | sed 's/^.*(GATK) v//; s/ .*\$// ; s/-SNAPSHOT//')
		  container: ${task.container}
		END_VERSIONS
		"""

	stub:
		"""
		export THEANO_FLAGS="base_compiledir=."
		export MKL_NUM_THREADS=${task.cpus}
		export OMP_NUM_THREADS=${task.cpus}
		set +u
		source activate gatk
		touch ploidy.tar

		cat <<-END_VERSIONS > ${task.process}_versions.yml
		${task.process}:
		 GATK: 
		  version: \$(echo \$(gatk --version 2>&1) | sed 's/^.*(GATK) v//; s/ .*\$// ; s/-SNAPSHOT//')
		  container: ${task.container}
		END_VERSIONS
		"""
}

process gatk_call_cnv {
	publishDir "/${OUTDIR}/versions", mode: 'copy' , overwrite: 'true', pattern: '*versions.yml'
	cpus 8
	memory '45GB'
	time '3h'
	container = '/fs1/resources/containers/gatk_4.1.9.0.sif'
	scratch true
	stageInMode 'copy'
	stageOutMode 'copy'
	tag "$id"

	input:
		set group, id, file(tsv), file(ploidy), i, refpart \
			from call_cnv.join(ploidy_to_cnvcall, by: [0,1]).combine(gatk_ref)

	output:
		set group, id, i, file("${group}_${i}.tar") into postprocessgatk
		path "*versions.yml"

	script:
		"""
		export THEANO_FLAGS="base_compiledir=."
		set +u
		source activate gatk
		export HOME=/local/scratch
		export MKL_NUM_THREADS=${task.cpus}
		export OMP_NUM_THREADS=${task.cpus}
		tar -xvf ploidy.tar
		mkdir ${group}_${i}
		gatk --java-options "-Xmx25g" GermlineCNVCaller \\
			--run-mode CASE \\
			-I $tsv \\
			--contig-ploidy-calls ploidy/${group}-calls/ \\
			--model ${refpart} \\
			--output ${group}_${i}/ \\
			--output-prefix ${group}_${i}
		tar -cvf ${group}_${i}.tar ${group}_${i}/
		
		cat <<-END_VERSIONS > ${task.process}_versions.yml
		${task.process}:
		 GATK: 
		  version: \$(echo \$(gatk --version 2>&1) | sed 's/^.*(GATK) v//; s/ .*\$// ; s/-SNAPSHOT//')
		  container: ${task.container}
		END_VERSIONS
		"""

	stub:
		"""
		export THEANO_FLAGS="base_compiledir=."
		set +u
		source activate gatk
		export HOME=/local/scratch
		export MKL_NUM_THREADS=${task.cpus}
		export OMP_NUM_THREADS=${task.cpus}
		source activate gatk
		touch ${group}_${i}.tar

		cat <<-END_VERSIONS > ${task.process}_versions.yml
		${task.process}:
		 GATK: 
		  version: \$(echo \$(gatk --version 2>&1) | sed 's/^.*(GATK) v//; s/ .*\$// ; s/-SNAPSHOT//')
		  container: ${task.container}
		END_VERSIONS
		"""
}

process postprocessgatk {
	publishDir "/${OUTDIR}/versions", mode: 'copy' , overwrite: 'true', pattern: '*versions.yml'
	cpus 8
	memory '40GB'
	time '3h'
	container = '/fs1/resources/containers/gatk_4.1.9.0.sif'
	
	//scratch true
	// stageInMode 'copy'
	// stageOutMode 'copy'
	publishDir "/${OUTDIR}/sv_vcf/", mode: 'copy', overwrite: 'true'
	tag "$id"


	input:
		set group, id, i, file(tar), file(ploidy), shard_no, shard \
			from postprocessgatk.groupTuple(by: [0,1]).join(ploidy_to_post, by: [0,1]).combine(gatk_postprocess.groupTuple(by: [3]))


	output:
		set group, id, \
			file("genotyped-intervals-${group}-vs-cohort30.vcf.gz"), \
			file("genotyped-segments-${group}-vs-cohort30.vcf.gz"), \
			file("denoised-${group}-vs-cohort30.vcf.gz") into called_gatk
		path "*versions.yml"

	script:
		modelshards = shard.join(' --model-shard-path ') // join each reference shard
		caseshards = []
		for (n = 1; n <= i.size(); n++) { // join each shard(n) that's been called
			tmp = group+'_'+i[n-1]+'/'+group+'_'+i[n-1]+'-calls' 
			caseshards = caseshards + tmp
		}
		caseshards = caseshards.join( ' --calls-shard-path ')
 	
	shell:
		'''
		THEANO_FLAGS="base_compiledir=/fs1/resources/theano"
		for model in !{tar}; do
		tar -xvf $model
		done
		tar -xvf !{ploidy}
		set +u
		source activate gatk
		export MKL_NUM_THREADS=!{task.cpus}
		export OMP_NUM_THREADS=!{task.cpus}
		gatk --java-options "-Xmx25g" PostprocessGermlineCNVCalls \
			--allosomal-contig X --allosomal-contig Y \
			--contig-ploidy-calls ploidy/!{group}-calls/ \
			--sample-index 0 \\
			--output-genotyped-intervals genotyped-intervals-!{group}-vs-cohort30.vcf.gz \
			--output-genotyped-segments genotyped-segments-!{group}-vs-cohort30.vcf.gz \
			--output-denoised-copy-ratios denoised-!{group}-vs-cohort30.vcf.gz \
			--sequence-dictionary !{params.GENOMEDICT} \
			--calls-shard-path !{caseshards} \
			--model-shard-path !{modelshards}

		cat <<-END_VERSIONS > !{task.process}_versions.yml
		!{task.process}:
		 GATK: 
		  version: $(echo $(gatk --version 2>&1) | sed 's/^.*(GATK) v//; s/ .*// ; s/-SNAPSHOT//')
		  container: !{task.container}
		END_VERSIONS
		'''

	stub:
		"""
		THEANO_FLAGS="base_compiledir=/fs1/resources/theano"
		set +u
		source activate gatk
		export MKL_NUM_THREADS=!{task.cpus}
		export OMP_NUM_THREADS=!{task.cpus}
		source activate gatk
		touch genotyped-intervals-${group}-vs-cohort30.vcf.gz
		touch genotyped-segments-${group}-vs-cohort30.vcf.gz
		touch denoised-${group}-vs-cohort30.vcf.gz

		cat <<-END_VERSIONS > ${task.process}_versions.yml
		${task.process}:
		 GATK: 
		  version: \$(echo \$(gatk --version 2>&1) | sed 's/^.*(GATK) v//; s/ .*\$// ; s/-SNAPSHOT//')
		  container: ${task.container}
		END_VERSIONS
		"""
}

process filter_merge_gatk {
	cpus 1
	tag "$group"
	time '2h'
	memory '1 GB'
	publishDir "/${OUTDIR}/sv_vcf", mode: 'copy', overwrite: 'true'

	input:
		set group, id, file(inter), file(gatk), file(denoised) from called_gatk

	output:
		set group, id, file("${id}.gatk.filtered.merged.vcf") into merged_gatk,merged_gatk_panel

	script:
		"""
		filter_gatk.pl $gatk > ${id}.gatk.filtered.vcf
		mergeGATK.pl ${id}.gatk.filtered.vcf > ${id}.gatk.filtered.merged.vcf
		"""

	
	stub:
		"""
		touch ${id}.gatk.filtered.merged.vcf
		"""
}


process manta {
	cpus = 56
	publishDir "/${OUTDIR}/sv_vcf/", mode: 'copy', overwrite: 'true', pattern: '*.vcf.gz'
	publishDir "/${OUTDIR}/versions", mode: 'copy' , overwrite: 'true', pattern: '*versions.yml'
	tag "$id"
	time '10h'
	memory '150 GB'
	scratch true
	stageInMode 'copy'
	stageOutMode 'copy'

	when:
		params.sv && !params.onco && !params.exome

	input:
		set group, id, file(bam), file(bai) from bam_manta.mix(bam_manta_choice)

	output:
		set group, id, file("${id}.manta.vcf.gz") into called_manta
		path "*versions.yml"

	script:
		bams = bam.join('--bam ')

		"""
		configManta.py --bam $bam --reference $genome_file --runDir .
		python runWorkflow.py -m local -j ${task.cpus}
		mv results/variants/diploidSV.vcf.gz ${id}.manta.vcf.gz
		mv results/variants/diploidSV.vcf.gz.tbi ${id}.manta.vcf.gz.tbi

		cat <<-END_VERSIONS > ${task.process}_versions.yml
		${task.process}:
		 Manta: 
		  version: \$( configManta.py --version )
		  container: ${task.container}
		END_VERSIONS
		"""

	stub:
		"""
		touch ${id}.manta.vcf.gz

		cat <<-END_VERSIONS > ${task.process}_versions.yml
		${task.process}:
		 Manta: 
		  version: \$( configManta.py --version )
		  container: ${task.container}
		END_VERSIONS
		"""
}

process manta_panel {
	cpus = 56
	publishDir "/${OUTDIR}/sv_vcf/", mode: 'copy', overwrite: 'true', pattern: '*.vcf.gz'
	publishDir "/${OUTDIR}/versions", mode: 'copy' , overwrite: 'true', pattern: '*versions.yml'
	tag "$id"
	time '1h'
	memory '150 GB'
	scratch true
	stageInMode 'copy'
	stageOutMode 'copy'

	when:
		params.sv && params.onco

	input:
		set group, id, file(bam), file(bai) from bam_manta_panel.mix(bam_mantapanel_choice)

	output:
		set group, id, file("${id}.manta.vcf.gz") into called_manta_panel
		path "*versions.yml"


	script:
		"""
		configManta.py --bam $bam --reference $genome_file --runDir . --exome --callRegions $params.bedgz --generateEvidenceBam
		python runWorkflow.py -m local -j ${task.cpus}
		mv results/variants/diploidSV.vcf.gz ${id}.manta.vcf.gz
		mv results/variants/diploidSV.vcf.gz.tbi ${id}.manta.vcf.gz.tbi

		cat <<-END_VERSIONS > ${task.process}_versions.yml
		${task.process}:
		 Manta: 
		  version: \$( configManta.py --version )
		  container: ${task.container}
		END_VERSIONS
		"""

	stub:
		"""
		touch ${id}.manta.vcf.gz

		cat <<-END_VERSIONS > ${task.process}_versions.yml
		${task.process}:
		 Manta: 
		  version: \$( configManta.py --version )
		  container: ${task.container}
		END_VERSIONS
		"""
}

process delly_panel {
	cpus = 5
	publishDir "/${OUTDIR}/sv_vcf/", mode: 'copy', overwrite: 'true', pattern: '*.vcf.gz'
	publishDir "/${OUTDIR}/versions", mode: 'copy' , overwrite: 'true', pattern: '*versions.yml'
	tag "$id"
	time '3h'
	memory '10 GB'
	scratch true
	stageInMode 'copy'
	stageOutMode 'copy'
	cache 'deep'
	
	when:
		params.sv && params.onco && params.delly

	input:
		set group, id, file(bam), file(bai) from bam_delly_panel.mix(bam_dellypanel_choice)

	output:
		set group, id, file("${id}.delly.vcf.gz") into called_delly_panel
		path "*versions.yml"

	script:
		"""
		delly call -g $genome_file -o ${id}.bcf $bam
		bcftools view ${id}.bcf > ${id}.vcf
		filter_delly.pl --vcf ${id}.vcf --bed $params.intersect_bed > ${id}.delly.vcf
		bgzip -c ${id}.delly.vcf > ${id}.delly.vcf.gz

		cat <<-END_VERSIONS > ${task.process}_versions.yml
		${task.process}:
		 DELLY: 
		  version: \$( echo \$(delly --version 2>&1) | sed 's/^.*Delly version: v//; s/ using.*\$//')
		  container: ${task.container}
		END_VERSIONS
		"""

	stub:
		"""
		touch ${id}.delly.vcf.gz

		cat <<-END_VERSIONS > ${task.process}_versions.yml
		${task.process}:
		 DELLY: 
		  version: \$( echo \$(delly --version 2>&1) | sed 's/^.*Delly version: v//; s/ using.*\$//')
		  container: ${task.container}
		END_VERSIONS
		"""
}

process cnvkit_panel {
	cpus = 5
	container = '/fs1/resources/containers/twistmyeloid_active.sif'
	publishDir "/${OUTDIR}/sv_vcf/", mode: 'copy', overwrite: 'true', pattern: '*.vcf'
	publishDir "/${OUTDIR}/plots/", mode: 'copy', overwrite: 'true', pattern: '*.png'
	publishDir "/${OUTDIR}/versions", mode: 'copy' , overwrite: 'true', pattern: '*versions.yml'
	tag "$id"
	time '20m'
	memory '20 GB'
	scratch true
	stageInMode 'copy'
	stageOutMode 'copy'

	when:
		params.sv && params.onco

	input:
		set group, id, file(bam), file(bai), file(vcf), file(multi), val(INS_SIZE), val(MEAN_DEPTH), val(COV_DEV) from bam_cnvkit_panel.mix(bam_cnvkitpanel_choice).join(vcf_cnvkit, by:[0,1]).join(qc_cnvkit_val, by:[0,1]).view()
		//set id, val(INS_SIZE), val(MEAN_DEPTH), val(COV_DEV) from qc_cnvkit_val.view()
		//set group, id, file(vcf) from vcf_cnvkit.view()
	
	output:
		set group, id, file("${id}.cnvkit_filtered.vcf") into called_cnvkit_panel
		file("${id}.call.cns") into unfiltered_cns
		file("${group}.genomic_overview.png")
		set group, file("${group}_oplot.INFO") into cnvkit_INFO
		path "*versions.yml"

	script:
		"""
		cnvkit.py batch $bam -r $params.cnvkit_reference -p 5 -d results/
		cnvkit.py call results/*.cns -v $vcf -o ${id}.call.cns
		filter_cnvkit.pl ${id}.call.cns $MEAN_DEPTH > ${id}.filtered
		cnvkit.py export vcf ${id}.filtered -i "$id" > ${id}.cnvkit_filtered.vcf
		cnvkit.py scatter -s results/*dedup.cn{s,r} -o ${group}.genomic_overview.png -v $vcf -i $id
		echo "IMG overviewplot	${params.accessdir}/plots/${group}.genomic_overview.png" > ${group}_oplot.INFO
		
		cat <<-END_VERSIONS > ${task.process}_versions.yml
		${task.process}:
		 CNVkit: 
		  version: \$(cnvkit.py version | sed -e 's/cnvkit v//g')
		  container: ${task.container}
		END_VERSIONS
		"""

	stub:
		"""
		touch ${id}.cnvkit_filtered.vcf
		touch ${id}.call.cns
		touch ${group}.genomic_overview.png
		touch ${group}_oplot.INFO

		cat <<-END_VERSIONS > ${task.process}_versions.yml
		${task.process}:
		 CNVkit: 
		  version: \$(cnvkit.py version | sed -e 's/cnvkit v//g')
		  container: ${task.container}
		END_VERSIONS
		"""
}

process svdb_merge_panel {
	cpus 1
	cache 'deep'
	tag "$group"
	publishDir "/${OUTDIR}/sv_vcf/merged/", mode: 'copy', overwrite: 'true', pattern: '*.vcf'
	publishDir "/${OUTDIR}/versions", mode: 'copy' , overwrite: 'true', pattern: '*versions.yml'
	time '10m'
	memory '1 GB'
	scratch true
	stageInMode 'copy'
	stageOutMode 'copy'

	input:
		//set group, id, file(mantaV), file(dellyV), file(melt), file(cnvkitV) \
		//	from called_manta_panel.join(called_delly_panel, by:[0,1]).join(melt_vcf, by:[0,1]).join(called_cnvkit_panel, by:[0,1])
		set group, id, file(vcfs), id, file(melt) from called_manta_panel.mix(called_delly_panel,called_cnvkit_panel,merged_gatk_panel).groupTuple().join(melt_vcf).view()
				
	output:
		set group, id, file("${group}.merged.filtered.melt.vcf") into vep_sv_panel, annotsv_panel 
		//set group, id, file("${group}.merged.filtered.vcf") into annotsv_panel
		set group, file("${group}.merged.filtered.melt.vcf") into loqusdb_sv_panel
		path "*versions.yml"

	script:
		//tmp = mantaV.collect {it + ':manta ' } + dellyV.collect {it + ':delly ' } + cnvkitV.collect {it + ':cnvkit ' }
		//vcfs = tmp.join(' ')
		if (vcfs.size() > 1) {
			// for each sv-caller add idx, find vcf and find priority, add in priority order! //
			// index of vcfs added from mix //
			manta_idx = vcfs.findIndexOf{ it =~ 'manta' }
			delly_idx = vcfs.findIndexOf{ it =~ 'delly' }
			cnvkit_idx = vcfs.findIndexOf{ it =~ 'cnvkit' }
			gatk_idx = vcfs.findIndexOf{ it =~ 'gatk' }

			// find vcfs //
			manta = manta_idx >= 0 ? vcfs[manta_idx].collect {it + ':manta ' } : null
			delly = delly_idx >= 0 ? vcfs[delly_idx].collect {it + ':delly ' } : null
			cnvkit = cnvkit_idx >= 0 ? vcfs[cnvkit_idx].collect {it + ':cnvkit ' } : null
			gatk = gatk_idx >= 0 ? vcfs[gatk_idx].collect {it + ':gatk ' } : null
			tmp = manta + delly + gatk + cnvkit
			tmp = tmp - null
			vcfs_svdb = tmp.join(' ')

			// find priorities //
			mantap = manta_idx >= 0 ? 'manta' : null
			dellyp = delly_idx >= 0 ? 'delly' : null
			gatkp = gatk_idx >= 0 ? 'gatk' : null
			cnvkitp = cnvkit_idx >= 0 ? 'cnvkit' : null
			tmpp = [mantap, dellyp, gatkp, cnvkitp]
			tmpp = tmpp - null
			priority = tmpp.join(',')
			
			"""
			source activate py3-env
			svdb --merge --vcf $vcfs_svdb --no_intra --pass_only --bnd_distance 2500 --overlap 0.7 --priority $priority > ${group}.merged.vcf
			filter_panel_cnv.pl --mergedvcf ${group}.merged.vcf --callers $priority > ${group}.merged.filtered.vcf
			vcf-concat ${group}.merged.filtered.vcf $melt | vcf-sort -c > ${group}.merged.filtered.melt.vcf
			
			cat <<-END_VERSIONS > ${task.process}_versions.yml
			${task.process}:
			 SVDB: 
			  version: \$( echo \$(svdb) | head -1 | sed 's/usage: SVDB-\\([0-9]\\.[0-9]\\.[0-9]\\).*/\\1/' )
			  container: ${task.container}
			 SAMtools: 
			  version: \$(echo \$(samtools --version 2>&1) | sed 's/^.*samtools //; s/Using.*\$//')
			  container: ${task.container}
			END_VERSIONS
			"""
		}
		else {
			"""
			mv $vcf ${group}.merged.filtered.melt.vcf

			cat <<-END_VERSIONS > ${task.process}_versions.yml
			${task.process}:
			 SVDB: 
			  version: \$( echo \$(svdb) | head -1 | sed 's/usage: SVDB-\\([0-9]\\.[0-9]\\.[0-9]\\).*/\\1/' )
			  container: ${task.container}
			 SAMtools: 
			  version: \$(echo \$(samtools --version 2>&1) | sed 's/^.*samtools //; s/Using.*\$//')
			  container: ${task.container}
			END_VERSIONS
			"""
		}
//			vcf-concat ${group}.merged.filtered.vcf $melt | vcf-sort -c > ${group}.merged.filtered.melt.vcf // need to add melt somewhere!
	
	stub:
		"""
		touch ${group}.merged.filtered.melt.vcf

		cat <<-END_VERSIONS > ${task.process}_versions.yml
		${task.process}:
		 SVDB: 
		  version: \$( echo \$(svdb) | head -1 | sed 's/usage: SVDB-\\([0-9]\\.[0-9]\\.[0-9]\\).*/\\1/' )
		  container: ${task.container}
		 SAMtools: 
		  version: \$(echo \$(samtools --version 2>&1) | sed 's/^.*samtools //; s/Using.*\$//')
		  container: ${task.container}
		END_VERSIONS
		"""
}

process tiddit {
	cpus = 2
	publishDir "/${OUTDIR}/sv_vcf/", mode: 'copy', overwrite: 'true', pattern: '*.vcf'
	publishDir "/${OUTDIR}/versions", mode: 'copy' , overwrite: 'true', pattern: '*versions.yml'
	time '10h'
	tag "$id"
	memory '10 GB'
	scratch true
	stageInMode 'copy'
	stageOutMode 'copy'

	when:
		params.sv && !params.onco &&  !params.exome


	input:
		set group, id, file(bam), file(bai) from bam_tiddit.mix(bam_tiddit_choice)

	output:
		set group, id, file("${id}.tiddit.filtered.vcf") into called_tiddit
		path "*versions.yml"

	script:
		"""
		TIDDIT.py --sv -o ${id}.tiddit --bam $bam
		grep -E \"#|PASS\" ${id}.tiddit.vcf > ${id}.tiddit.filtered.vcf

		cat <<-END_VERSIONS > ${task.process}_versions.yml
		${task.process}:
		 tiddit: 
		  version: \$(echo \$(TIDDIT.py 2>&1) | sed 's/^.*TIDDIT-//; s/ .*\$//')
		  container: ${task.container}
		END_VERSIONS
		"""

	stub:
		"""
		touch ${id}.tiddit.filtered.vcf

		cat <<-END_VERSIONS > ${task.process}_versions.yml
		${task.process}:
		 tiddit: 
		  version: \$(echo \$(TIDDIT.py 2>&1) | sed 's/^.*TIDDIT-//; s/ .*\$//')
		  container: ${task.container}
		END_VERSIONS
		"""
}

process svdb_merge {
	cpus 1
	tag "$group"
	publishDir "/${OUTDIR}/sv_vcf/merged/", mode: 'copy', overwrite: 'true', pattern: '*.vcf'
	publishDir "/${OUTDIR}/versions", mode: 'copy' , overwrite: 'true', pattern: '*versions.yml'
	time '2h'
	memory '1 GB'
	scratch true
	stageInMode 'copy'
	stageOutMode 'copy'

	input:
		set group, id, file(mantaV) from called_manta.groupTuple()
		set group, id, file(tidditV) from called_tiddit.groupTuple()
		set group, id, file(gatkV) from merged_gatk.groupTuple()
		
	output:
		set group, id, file("${group}.merged.bndless.vcf") into vcf_vep, annotsv_vcf
		set group, file("${group}.merged.vcf") into loqusdb_sv
		path "*versions.yml"

	script:
		if (mode == "family") {
			vcfs = []
			manta = []
			tiddit = []
			gatk = []
			for (i = 1; i <= mantaV.size(); i++) {
				tmp = mantaV[i-1] + ':manta' + "${i}"
				tmp1 = tidditV[i-1] + ':tiddit' + "${i}"
				tmp2 = gatkV[i-1] + ':gatk' + "${i}"
				vcfs = vcfs + tmp + tmp1 + tmp2
				mt = 'manta' + "${i}"
				tt = 'tiddit' + "${i}"
				ct = 'gatk' + "${i}"
				manta = manta + mt
				tiddit = tiddit + tt
				gatk = gatk + ct
			}
			prio = manta + tiddit + gatk
			prio = prio.join(',')
			vcfs = vcfs.join(' ')
			"""
			source activate py3-env
			svdb --merge --vcf $vcfs --no_intra --pass_only --bnd_distance 2500 --overlap 0.7 --priority $prio > ${group}.merged_tmp.vcf
			merge_callsets.pl ${group}.merged_tmp.vcf > ${group}.merged.vcf
			grep -v BND ${group}.merged.vcf > ${group}.merged.bndless.vcf
			
			cat <<-END_VERSIONS > ${task.process}_versions.yml
			${task.process}:
			 SVDB: 
			  version: \$( echo \$(svdb) | head -1 | sed 's/usage: SVDB-\\([0-9]\\.[0-9]\\.[0-9]\\).*/\\1/' )
			  container: ${task.container}
			 SAMtools: 
			  version: \$(echo \$(samtools --version 2>&1) | sed 's/^.*samtools //; s/Using.*\$//')
			  container: ${task.container}
			END_VERSIONS
			"""
		}

		else {
			tmp = mantaV.collect {it + ':manta ' } + tidditV.collect {it + ':tiddit ' } + gatkV.collect {it + ':gatk ' }
			vcfs = tmp.join(' ')
			"""
			source activate py3-env
			svdb --merge --vcf $vcfs --no_intra --pass_only --bnd_distance 2500 --overlap 0.7 --priority manta,tiddit,gatk > ${group}.merged_tmp.vcf
			merge_callsets.pl ${group}.merged_tmp.vcf > ${group}.merged.vcf
			grep -v BND ${group}.merged.vcf > ${group}.merged.bndless.vcf
			
			cat <<-END_VERSIONS > ${task.process}_versions.yml
			${task.process}:
			 SVDB: 
			  version: \$( echo \$(svdb) | head -1 | sed 's/usage: SVDB-\\([0-9]\\.[0-9]\\.[0-9]\\).*/\\1/' )
			  container: ${task.container}
			 SAMtools: 
			  version: \$(echo \$(samtools --version 2>&1) | sed 's/^.*samtools //; s/Using.*\$//')
			  container: ${task.container}
			END_VERSIONS
			"""
		}

	stub:
		"""
		touch ${group}.merged.vcf
		touch ${group}.merged.bndless.vcf

		cat <<-END_VERSIONS > ${task.process}_versions.yml
		${task.process}:
		 SVDB: 
		  version: \$( echo \$(svdb) | head -1 | sed 's/usage: SVDB-\\([0-9]\\.[0-9]\\.[0-9]\\).*/\\1/' )
		  container: ${task.container}
		 SAMtools: 
		  version: \$(echo \$(samtools --version 2>&1) | sed 's/^.*samtools //; s/Using.*\$//')
		  container: ${task.container}
		END_VERSIONS
		"""
}

process add_to_loqusdb {
	cpus 1
	publishDir "${CRONDIR}/loqus", mode: 'copy' , overwrite: 'true'
	tag "$group"
	memory '1 MB'
	time '5m'

	when:
		!params.noupload

	input:
		set group, type, file(vcf), file(tbi), type, file(ped), file(svvcf) from vcf_loqus.join(ped_loqus).join(loqusdb_sv.mix(loqusdb_sv_panel)).view()

	output:
		file("${group}*.loqus") into loqusdb_done

	script:
		if (params.assay == "wgs") {
			"""
			echo "-db $params.loqusdb load -f ${params.accessdir}/ped/${ped} --variant-file ${params.accessdir}/vcf/${vcf} --sv-variants ${params.accessdir}/sv_vcf/merged/${svvcf}" > ${group}.loqus
			"""
		}
		else {
			"""
			echo "-db $params.loqusdb load -f ${params.accessdir}/ped/${ped} --variant-file ${params.accessdir}/vcf/${vcf} --sv-variants ${params.accessdir}/sv_vcf/merged/${svvcf}" > ${group}.loqus
			"""
		}

	stub:
		"""
		touch ${group}.loqus
		"""
}

//create AnnotSV tsv file
process annotsv {
	container = '/fs1/resources/containers/annotsv.v2.3.sif'
	cpus 2
	tag "$group"
	publishDir "/${OUTDIR}/annotsv/", mode: 'copy', overwrite: 'true', pattern: '*.tsv'
	publishDir "/${OUTDIR}/versions", mode: 'copy' , overwrite: 'true', pattern: '*versions.yml'
	time '5h'
	memory '20 GB'

	input:
		set group, id, file(sv) from annotsv_vcf.mix(annotsv_panel)
			
	output:
		set group, file("${group}_annotsv.tsv") into annotsv, annotsv_ma, annotsv_fa
		path "*versions.yml"

	script:
		"""
		export ANNOTSV="/AnnotSV"
		/AnnotSV/bin/AnnotSV -SvinputFile $sv \\
			-typeOfAnnotation full \\
			-outputDir $group \\
			-genomeBuild GRCh38
		mv $group/*.annotated.tsv ${group}_annotsv.tsv

		cat <<-END_VERSIONS > ${task.process}_versions.yml
		${task.process}:
		 AnnotSV: 
		  version: \$( echo \$(/AnnotSV/bin/AnnotSV --version) | sed -e "s/AnnotSV //g ; s/Copyright.*//" )
		  container: ${task.container}
		END_VERSIONS
		"""

	stub:
		"""
		export ANNOTSV="/AnnotSV"
		touch ${group}_annotsv.tsv

		cat <<-END_VERSIONS > ${task.process}_versions.yml
		${task.process}:
		 AnnotSV: 
		  version: \$( echo \$(/AnnotSV/bin/AnnotSV --version) | sed -e "s/AnnotSV //g ; s/Copyright.*//" )
		  container: ${task.container}
		END_VERSIONS
		"""
}

process vep_sv {
	publishDir "/${OUTDIR}/versions", mode: 'copy' , overwrite: 'true', pattern: '*versions.yml'
	cpus 56
	container = '/fs1/resources/containers/ensembl-vep_release_103.sif'
	tag "$group"
	memory '150 GB'
	time '1h'
	
	input:
		set group, id, file(vcf) from vcf_vep.mix(vep_sv_panel)

	output:
		set group, id, file("${group}.vep.vcf") into vep_vcf
		path "*versions.yml"

	script:
		"""
		vep \\
			-i $vcf \\
			-o ${group}.vep.vcf \\
			--offline \\
			--merged \\
			--everything \\
			--synonyms $params.SYNONYMS \\
			--vcf \\
			--no_stats \\
			--fork ${task.cpus} \\
			--force_overwrite \\
			--plugin LoFtool \\
			--fasta $params.VEP_FASTA \\
			--dir_cache $params.VEP_CACHE \\
			--dir_plugins $params.VEP_CACHE/Plugins \\
			--max_sv_size 50000000 \\
			--distance 200 -cache

		cat <<-END_VERSIONS > ${task.process}_versions.yml
		${task.process}:
		 VEP: 
		  version: \$( echo \$(vep --help 2>&1) | sed 's/^.*Versions:.*ensembl-vep : // ; s/ .*\$//')
		  container: ${task.container}
		END_VERSIONS
		"""

	stub:
		"""
		touch ${group}.vep.vcf

		cat <<-END_VERSIONS > ${task.process}_versions.yml
		${task.process}:
		 VEP: 
		  version: \$( echo \$(vep --help 2>&1) | sed 's/^.*Versions:.*ensembl-vep : // ; s/ .*\$//')
		  container: ${task.container}
		END_VERSIONS
		"""
}

process postprocess_vep {
	publishDir "/${OUTDIR}/versions", mode: 'copy' , overwrite: 'true', pattern: '*versions.yml'
	cpus = 1
	tag "$group"

	input:
		set group, id, file(vcf) from vep_vcf

	output:
		set group, file("${group}.vep.clean.merge.omim.vcf") into artefact_vcf
		path "*versions.yml"
	
	script:
		"""
		cleanVCF.py --vcf $vcf > ${group}.vep.clean.vcf
		svdb --merge --overlap 0.9 --notag --vcf ${group}.vep.clean.vcf > ${group}.vep.clean.merge.vcf
		sed -i '3 i ##INFO=<ID=set,Number=1,Type=String,Description="Source VCF for the merged record in SVDB">' ${group}.vep.clean.merge.vcf
		sed -i '3 i ##INFO=<ID=VARID,Number=1,Type=String,Description="The variant ID of merged samples">' ${group}.vep.clean.merge.vcf
		add_omim.pl ${group}.vep.clean.merge.vcf > ${group}.vep.clean.merge.omim.vcf

		cat <<-END_VERSIONS > ${task.process}_versions.yml
		${task.process}:
		 SVDB: 
		  version: \$( echo \$(svdb) | head -1 | sed 's/usage: SVDB-\\([0-9]\\.[0-9]\\.[0-9]\\).*/\\1/' )
		  container: ${task.container}
		 SAMtools: 
		  version: \$(echo \$(samtools --version 2>&1) | sed 's/^.*samtools //; s/Using.*\$//')
		  container: ${task.container}
		END_VERSIONS
		"""

	stub:
		"""
		touch ${group}.vep.clean.merge.omim.vcf

		cat <<-END_VERSIONS > ${task.process}_versions.yml
		${task.process}:
		 SVDB: 
		  version: \$( echo \$(svdb) | head -1 | sed 's/usage: SVDB-\\([0-9]\\.[0-9]\\.[0-9]\\).*/\\1/' )
		  container: ${task.container}
		 SAMtools: 
		  version: \$(echo \$(samtools --version 2>&1) | sed 's/^.*samtools //; s/Using.*\$//')
		  container: ${task.container}
		END_VERSIONS
		"""
}

// Query artefact db
process artefact {
	publishDir "/${OUTDIR}/versions", mode: 'copy' , overwrite: 'true', pattern: '*versions.yml'
	cpus 1
	tag "$group"
	time '10h'
	memory '10 GB'
	scratch true
	stageInMode 'copy'
	stageOutMode 'copy'

	input:
		set group, file(sv) from artefact_vcf

	output:
		set group, file("${group}.artefact.vcf") into manip_vcf,manip_vcf_ma,manip_vcf_fa
		path "*versions.yml"

	script:
		// use loqusdb dump not svdb database //
		if (params.gatkcnv) {
			"""
			source activate py3-env
			svdb \\
			--query --bnd_distance 25000 --overlap 0.7 --in_occ Obs --out_occ ACOUNT --in_frq Frq --out_frq AFRQ  \\
			--db $params.svdb \\
			--query_vcf $sv > ${group}.artefact.vcf

			cat <<-END_VERSIONS > ${task.process}_versions.yml
			${task.process}:
			 SVDB: 
			  version: \$( echo \$(svdb) | head -1 | sed 's/usage: SVDB-\\([0-9]\\.[0-9]\\.[0-9]\\).*/\\1/' )
			  container: ${task.container}
			 SAMtools: 
			  version: \$(echo \$(samtools --version 2>&1) | sed 's/^.*samtools //; s/Using.*\$//')
			  container: ${task.container}
			END_VERSIONS
			"""
		}
		// for oncov1-0 still use svdb database remove in future//
		else {
			"""
			source activate py3-env
			svdb \\
			--sqdb $params.svdb --query \\
			--query_vcf $sv --out_occ ACOUNT --out_frq AFRQ > ${group}.artefact.vcf

			cat <<-END_VERSIONS > ${task.process}_versions.yml
			${task.process}:
			 SVDB: 
			  version: \$( echo \$(svdb) | head -1 | sed 's/usage: SVDB-\\([0-9]\\.[0-9]\\.[0-9]\\).*/\\1/' )
			  container: ${task.container}
			 SAMtools: 
			  version: \$(echo \$(samtools --version 2>&1) | sed 's/^.*samtools //; s/Using.*\$//')
			  container: ${task.container}
			END_VERSIONS
			"""
		}

	stub:
		"""
		touch ${group}.artefact.vcf

		cat <<-END_VERSIONS > ${task.process}_versions.yml
		${task.process}:
		 SVDB: 
		  version: \$( echo \$(svdb) | head -1 | sed 's/usage: SVDB-\\([0-9]\\.[0-9]\\.[0-9]\\).*/\\1/' )
		  container: ${task.container}
		 SAMtools: 
		  version: \$(echo \$(samtools --version 2>&1) | sed 's/^.*samtools //; s/Using.*\$//')
		  container: ${task.container}
		END_VERSIONS
		"""
}


process prescore {
	cpus 1
	tag "$group"
	memory '10 GB'
	time '30m'

	input:
		set group, file(sv_artefact), type, file(ped), file(annotsv) from manip_vcf.mix(manip_vcf_ma,manip_vcf_fa).join(ped_prescore.mix(ped_prescore_ma,ped_prescore_fa)).join(annotsv.mix(annotsv_ma,annotsv_fa))

	output:
		set group, type, file("${group}.annotatedSV.vcf") into annotatedSV

	script:
		"""
		prescore_sv.pl \\
		--sv $sv_artefact --ped $ped --annotsv $annotsv --osv ${group}.annotatedSV.vcf
		"""

	stub:
		"""
		touch ${group}.annotatedSV.vcf
		"""
}

process score_sv {
	cpus 5
	tag "$group $mode"
	publishDir "/${OUTDIR}/vcf", mode: 'copy', overwrite: 'true', pattern: '*.vcf.gz*'
	publishDir "/${OUTDIR}/versions", mode: 'copy' , overwrite: 'true', pattern: '*versions.yml'
	memory '10 GB'
	time '2h'
	container = '/fs1/resources/containers/genmod.sif'

	input:
		set group, type, file(vcf) from annotatedSV

	output:
		set group, type, file("${group_score}.sv.scored.sorted.vcf.gz"), file("${group_score}.sv.scored.sorted.vcf.gz.tbi") into sv_rescore,sv_rescore_ma,sv_rescore_fa
		set group, file("${group}_sv.INFO") into sv_INFO
		set group, file("${group_score}.sv.scored.sorted.vcf.gz") into svvcf_bed, svvcf_pod
		path "*versions.yml"

	script:
		group_score = group
		if ( type == "ma" || type == "fa") {
			group_score = group + "_" + type
		}
	
		if (mode == "family" && params.antype == "wgs") {
			"""
			genmod score -i $group_score -c $params.svrank_model -r $vcf -o ${group_score}.sv.scored_tmp.vcf
			bcftools sort -O v -o ${group_score}.sv.scored.sorted.vcf ${group_score}.sv.scored_tmp.vcf 
			bgzip -@ ${task.cpus} ${group_score}.sv.scored.sorted.vcf -f
			tabix ${group_score}.sv.scored.sorted.vcf.gz -f
			echo "SV	$type	${params.accessdir}/vcf/${group_score}.sv.scored.sorted.vcf.gz" > ${group}_sv.INFO

			cat <<-END_VERSIONS > ${task.process}_versions.yml
			${task.process}:
			 gunzip: 
			  version: \$(echo \$(gunzip --version 2>&1) | sed -e "s/^.*(gzip) // ; s/Copyright.*//")
			  container: ${task.container}
			 bgzip: 
			  version: \$(echo \$(bgzip --version 2>&1) | sed 's/^.*(htslib) // ; s/ Copyright.*//')
			  container: ${task.container}
			 tabix: 
			  version: \$(echo \$(tabix --version 2>&1) | sed 's/^.*(htslib) // ; s/ Copyright.*//')
			  container: ${task.container}
			 genmod: 
			  version: \$(echo \$(genmod --version 2>&1) | sed -e "s/^.*genmod version: //")
			  container: ${task.container}
			 bcftools: 
			  version: \$(echo \$(bcftools --version 2>&1) | head -n1 | sed 's/^.*bcftools //; s/ .*\$//')
			  container: ${task.container}
			END_VERSIONS
			"""
		}
		else {
			"""
			genmod score -i $group_score -c $params.svrank_model_s -r $vcf -o ${group_score}.sv.scored.vcf
			bcftools sort -O v -o ${group_score}.sv.scored.sorted.vcf ${group}.sv.scored.vcf
			bgzip -@ ${task.cpus} ${group_score}.sv.scored.sorted.vcf -f
			tabix ${group_score}.sv.scored.sorted.vcf.gz -f
			echo "SV	$type	${params.accessdir}/vcf/${group_score}.sv.scored.sorted.vcf.gz" > ${group}_sv.INFO

			cat <<-END_VERSIONS > ${task.process}_versions.yml
			${task.process}:
			 gunzip: 
			  version: \$(echo \$(gunzip --version 2>&1) | sed -e "s/^.*(gzip) // ; s/Copyright.*//")
			  container: ${task.container}
			 bgzip: 
			  version: \$(echo \$(bgzip --version 2>&1) | sed 's/^.*(htslib) // ; s/ Copyright.*//')
			  container: ${task.container}
			 tabix: 
			  version: \$(echo \$(tabix --version 2>&1) | sed 's/^.*(htslib) // ; s/ Copyright.*//')
			  container: ${task.container}
			 genmod: 
			  version: \$(echo \$(genmod --version 2>&1) | sed -e "s/^.*genmod version: //")
			  container: ${task.container}
			 bcftools: 
			  version: \$(echo \$(bcftools --version 2>&1) | head -n1 | sed 's/^.*bcftools //; s/ .*\$//')
			  container: ${task.container}
			END_VERSIONS
			"""
		}

	stub:
		group_score = group
		"""
		touch ${group_score}.sv.scored.sorted.vcf.gz
		touch ${group_score}.sv.scored.sorted.vcf.gz.tbi
		touch ${group}_sv.INFO

		cat <<-END_VERSIONS > ${task.process}_versions.yml
		${task.process}:
		 gunzip: 
		  version: \$(echo \$(gunzip --version 2>&1) | sed -e "s/^.*(gzip) // ; s/Copyright.*//")
		  container: ${task.container}
		 bgzip: 
		  version: \$(echo \$(bgzip --version 2>&1) | sed 's/^.*(htslib) // ; s/ Copyright.*//')
		  container: ${task.container}
		 tabix: 
		  version: \$(echo \$(tabix --version 2>&1) | sed 's/^.*(htslib) // ; s/ Copyright.*//')
		  container: ${task.container}
		 genmod: 
		  version: \$(echo \$(genmod --version 2>&1) | sed -e "s/^.*genmod version: //")
		  container: ${task.container}
		 bcftools: 
		  version: \$(echo \$(bcftools --version 2>&1) | head -n1 | sed 's/^.*bcftools //; s/ .*\$//')
		  container: ${task.container}
		END_VERSIONS
		"""
}

process compound_finder {
	cpus 5
	tag "$group $mode"
	publishDir "/${OUTDIR}/vcf", mode: 'copy', overwrite: 'true', pattern: '*.vcf.gz*'
	publishDir "/${OUTDIR}/versions", mode: 'copy' , overwrite: 'true', pattern: '*versions.yml'
	memory '10 GB'
	time '2h'

	when:
		mode == "family" && params.assay == "wgs"

	input:
		set group, type, file(vcf), file(tbi), file(ped), file(snv), file(tbi) from sv_rescore.mix(sv_rescore_ma,sv_rescore_fa).join(ped_compound.mix(ped_compound_ma,ped_compound_fa), by: [0,1]).join(snv_sv_vcf.mix(snv_sv_vcf_ma,snv_sv_vcf_fa),by: [0,1])
		//set group, file(snv), file(tbi) from snv_sv_vcf

	output:
		set group, file("${group_score}.snv.rescored.sorted.vcf.gz"), file("${group_score}.snv.rescored.sorted.vcf.gz.tbi") into vcf_yaml
		set group, file("${group}_svp.INFO") into svcompound_INFO
		path "*versions.yml"

	script:
		group_score = group
		if ( type == "ma" || type == "fa") {
			group_score = group + "_" + type
		}

		"""
		compound_finder.pl \\
			--sv $vcf --ped $ped --snv $snv \\
			--osv ${group_score}.sv.rescored.sorted.vcf \\
			--osnv ${group_score}.snv.rescored.sorted.vcf \\
			--skipsv
		bgzip -@ ${task.cpus} ${group_score}.snv.rescored.sorted.vcf -f
		tabix ${group_score}.snv.rescored.sorted.vcf.gz -f
		echo "SVc	$type	${params.accessdir}/vcf/${group_score}.sv.scored.sorted.vcf.gz,${params.accessdir}/vcf/${group_score}.snv.rescored.sorted.vcf.gz" > ${group}_svp.INFO
		
		cat <<-END_VERSIONS > ${task.process}_versions.yml
		${task.process}:
		 bgzip: 
		  version: \$(echo \$(bgzip --version 2>&1) | sed 's/^.*(htslib) // ; s/ Copyright.*//')
		  container: ${task.container}
		 tabix: 
		  version: \$(echo \$(tabix --version 2>&1) | sed 's/^.*(htslib) // ; s/ Copyright.*//')
		  container: ${task.container}
		END_VERSIONS
		"""

	stub:
		group_score = group
		"""
		touch ${group_score}.snv.rescored.sorted.vcf.gz
		touch ${group_score}.snv.rescored.sorted.vcf.gz.tbi
		touch ${group}_svp.INFO

		cat <<-END_VERSIONS > ${task.process}_versions.yml
		${task.process}:
		 bgzip: 
		  version: \$(echo \$(bgzip --version 2>&1) | sed 's/^.*(htslib) // ; s/ Copyright.*//')
		  container: ${task.container}
		 tabix: 
		  version: \$(echo \$(tabix --version 2>&1) | sed 's/^.*(htslib) // ; s/ Copyright.*//')
		  container: ${task.container}
		END_VERSIONS
		"""
}


process ouput_files {
	cpus 1
	memory '1MB'
	time '2m'

	input:
		set group, files from bam_INFO.mix(snv_INFO,sv_INFO,str_INFO,peddy_INFO,madde_INFO,svcompound_INFO,smn_INFO,bamchoice_INFO,mtBAM_INFO,oplot_INFO,haplogrep_INFO,eklipse_INFO,cnvkit_INFO).groupTuple()

	output:
		set group, file("${group}.INFO") into yaml_INFO

	script:
		files = files.join( ' ' )

		"""
		cat $files > ${group}.INFO
		"""

	stub:
		"""
		touch ${group}.INFO
		"""
}


process svvcf_to_bed {
	publishDir "/${OUTDIR}/bed", mode: 'copy' , overwrite: 'true'
	tag "group"
	memory '1 GB'
	time '10m'

	when:
		!params.onco && !params.exome

	input:
		set group, file(vcf) from svvcf_bed
		set group, id, sex, type from meta_svbed.filter { item -> item[3] == 'proband' }

	output:
		file("${group}.sv.bed")


	script:
		"""
		cnv2bed.pl --cnv $vcf --pb $id > ${group}.sv.bed
		"""

	stub:
		"""
		touch ${group}.sv.bed
		"""
}

process plot_pod {
	container = '/fs1/resources/containers/POD_2020-05-19.sif'
	publishDir "/${OUTDIR}/pod", mode: 'copy' , overwrite: 'true', pattern: '*.pdf'
	publishDir "/${OUTDIR}/pod", mode: 'copy' , overwrite: 'true', pattern: '*.html'
	tag "$group"
	time '20m'
	memory '1 GB'

	input:
		set group, file(snv) from vcf_pod
		set group, file(cnv), type, file(ped) from svvcf_pod.join(ped_pod)
		set group, id, sex, type from meta_pod.filter { item -> item[3] == 'proband' }		

	output:
		set file("${id}_POD_karyotype.pdf"), file("${id}_POD_results.html")

	when:
		mode == "family" && trio == true

	script:
		"""
		parental_origin_of_duplication.pl --snv $snv --cnv $cnv --proband $id --ped $ped
		"""

	stub:
		"""
		touch ${id}_POD_karyotype.pdf
		touch ${id}_POD_results.html
		"""
}

process create_yaml {
	publishDir "/${OUTDIR}/yaml", mode: 'copy' , overwrite: 'true', pattern: '*.yaml'
	publishDir "/${OUTDIR}/yaml/alt_affect", mode: 'copy' , overwrite: 'true', pattern: '*.yaml.*a'
	publishDir "${CRONDIR}/scout", mode: 'copy' , overwrite: 'true', pattern: '*.yaml'
	errorStrategy 'retry'
	maxErrors 5
	tag "$group"
	time '5m'
	memory '1 GB'

	input:
		set group, id, sex, mother, father, phenotype, diagnosis, type, assay, clarity_sample_id, ffpe, analysis, type, file(ped), file(INFO) from yml_diag.join(ped_scout).join(yaml_INFO)

	output:
		set group, file("${group}.yaml*") into yaml

	script:
		"""
		create_yml.pl \\
			--g $group,$clarity_sample_id --d $diagnosis --panelsdef $params.panelsdef --out ${group}.yaml --ped $ped --files $INFO --assay $assay,$analysis --antype $params.antype
		"""

	stub:
		"""
		touch ${group}.yaml
		"""
}<|MERGE_RESOLUTION|>--- conflicted
+++ resolved
@@ -1046,10 +1046,7 @@
 	tag "$id"
 	memory '40 GB'
 	time '3h'
-<<<<<<< HEAD
-=======
 	publishDir "${OUTDIR}/vcf", mode: 'copy' , overwrite: 'true'
->>>>>>> a9b7483e
 
 	input:
 		set id, group, file(bam), file(bai), val(INS_SIZE), val(MEAN_DEPTH), val(COV_DEV) from bam_melt.mix(bam_melt_choice).join(qc_melt_val)
@@ -1058,18 +1055,19 @@
 		params.onco
 
 	output:
-<<<<<<< HEAD
-		set group, id, file("${id}.melt.merged.vcf") into melt_vcf
-		path "*versions.yml"
-
-	script:
-		"""
+		set group, id, file("${id}.melt.merged.vcf") into melt_vcf_nonfiltered
+		path "*versions.yml"
+
+	script:
+		"""
+		set group, id, file("${id}.melt.merged.vcf") into melt_vcf_nonfiltered
+
 		java -jar /opt/MELTv2.2.2/MELT.jar Single \\
 			-bamfile $bam \\
 			-r 150 \\
 			-h $genome_file \\
 			-n /opt/MELTv2.2.2/add_bed_files/Hg38/Hg38.genes.bed \\
-			-z 50000 \\
+			-z 500000 \\
 			-d 50 -t /opt/mei_list \\
 			-w . \\
 			-c $MEAN_DEPTH \\
@@ -1084,24 +1082,6 @@
 		  container: ${task.container}
 		END_VERSIONS
 		"""
-=======
-		set group, id, file("${id}.melt.merged.vcf") into melt_vcf_nonfiltered
-
-	"""
-	java -jar /opt/MELTv2.2.2/MELT.jar Single \\
-		-bamfile $bam \\
-		-r 150 \\
-		-h $genome_file \\
-		-n /opt/MELTv2.2.2/add_bed_files/Hg38/Hg38.genes.bed \\
-		-z 500000 \\
-		-d 50 -t /opt/mei_list \\
-		-w . \\
-		-c $MEAN_DEPTH \\
-		-cov $COV_DEV \\
-		-e $INS_SIZE
-	merge_melt.pl $params.meltheader $id
-	"""
->>>>>>> a9b7483e
 
 	stub:
 		"""
