--- conflicted
+++ resolved
@@ -77,11 +77,6 @@
     .collate( 3,1, false )
     .into{ shardie1; shardie2 }
 
-
-<<<<<<< HEAD
-//_${shard}
-=======
->>>>>>> a9553581
 
 // Align fractions of fastq files with BWA
 process bwa_align {
@@ -602,19 +597,6 @@
 
 }
 
-<<<<<<< HEAD
-// Adding SweGen allele frequencies
-process swegen_all {
-	cpus 16
-
-	input:
-		set group, file(vcf) from snpsift
-
-	output:
-		set group, file("${group}.swegen.vcf") into sweall
-=======
->>>>>>> a9553581
-
 // Annotating variants with Genmod
 process annotate_genmod {
 	cpus 16
