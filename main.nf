--- conflicted
+++ resolved
@@ -496,10 +496,6 @@
 	publishDir "/${OUTDIR}/test", mode: 'copy' , overwrite: 'true'
 	cpus 52
 	memory '30 GB'
-<<<<<<< HEAD
-	publishDir "/${OUTDIR}/qc", mode: 'copy' , overwrite: 'true', pattern: '*.QC'
-=======
->>>>>>> b2b710ae
 	tag "$id"
 	time '2h'
 	scratch true
@@ -514,6 +510,7 @@
 		set group, id, file("${id}_qc.json") into qc_cdm
 		set group, id, file("${id}_qc.json") into qc_melt
 		file("*.txt")
+		path "*versions.yml"
 
 	script:
 		target = ""
@@ -527,77 +524,6 @@
 			assay = "panel"
 		}
 		
-<<<<<<< HEAD
-		"""
-		sentieon driver \\
-			-r $genome_file $target \\
-			-t ${task.cpus} \\
-			-i $bam \\
-			--algo MeanQualityByCycle mq_metrics.txt \\
-			--algo QualDistribution qd_metrics.txt \\
-			--algo GCBias --summary gc_summary.txt gc_metrics.txt \\
-			--algo AlignmentStat aln_metrics.txt \\
-			--algo InsertSizeMetricAlgo is_metrics.txt \\
-			--algo $cov
-		$panel
-		qc_sentieon.pl $id $assay > ${id}.QC
-
-		cat <<-END_VERSIONS > ${task.process}_versions.yml
-		${task.process}:
-		 Sentieon DRIVER: 
-		  version: \$(echo \$(sentieon driver --version 2>&1) | sed -e "s/sentieon-genomics-//g")
-		  container: ${task.container}
-		END_VERSIONS
-		"""
-
-	stub:
-		"""
-		touch ${id}.QC
-		touch ${id}.txt
-
-		cat <<-END_VERSIONS > ${task.process}_versions.yml
-		${task.process}:
-		 Sentieon DRIVER: 
-		  version: \$(echo \$(sentieon driver --version 2>&1) | sed -e "s/sentieon-genomics-//g")
-		  container: ${task.container}
-		END_VERSIONS
-		"""
-}
-
-
-// Load QC data into CDM (via middleman)
-process qc_to_cdm {
-	cpus 1
-	errorStrategy 'retry'
-	maxErrors 5
-	publishDir "${CRONDIR}/qc", mode: 'copy' , overwrite: 'true'
-	tag "$id"
-	time '10m'
-
-	when:
-		!params.noupload
-	
-	input:
-		set id, file(qc), diagnosis, r1, r2 from qc_cdm.join(qc_extra)
-
-	output:
-		file("${id}.cdm") into cdm_done
-
-	script:
-		parts = r1.split('/')
-		idx =  parts.findIndexOf {it ==~ /......_......_...._........../}
-		rundir = parts[0..idx].join("/")
-
-		"""
-		echo "--run-folder $rundir --sample-id $id --subassay $diagnosis --assay $params.assay --qc ${OUTDIR}/qc/${id}.QC" > ${id}.cdm
-		"""
-
-	stub:
-		"""
-		touch ${id}.cdm
-		"""
-}
-=======
 	"""
 	sentieon driver \\
 		-r $genome_file $target \\
@@ -612,10 +538,21 @@
 	$panel
 	qc_sentieon.pl $id $assay > ${id}_qc.json
 	"""
+	stub:
+		"""
+		touch ${id}_qc.json
+		touch ${id}.txt
+		cat <<-END_VERSIONS > ${task.process}_versions.yml
+		${task.process}:
+		 Sentieon DRIVER: 
+		  version: \$(echo \$(sentieon driver --version 2>&1) | sed -e "s/sentieon-genomics-//g")
+		  container: ${task.container}
+		END_VERSIONS
+		"""
+
 }
 
    
->>>>>>> b2b710ae
 
 // Calculate coverage for chanjo
 process chanjo_sambamba {
@@ -1480,13 +1417,8 @@
 	input:
 		set group, id, file(bam), file(bai) from bam_mito.mix(bam_mito_choice)
 
-<<<<<<< HEAD
-	output:
-		set group, id, file ("${id}_mito.bam"), file("${id}_mito.bam.bai") into mutserve_bam, eklipse_bam
-=======
     output:
         set group, id, file ("${id}_mito.bam"), file("${id}_mito.bam.bai") into mutserve_bam, eklipse_bam, qc_mito_bam
->>>>>>> b2b710ae
 		set group, file("${group}_mtbam.INFO") into mtBAM_INFO
 		path "*versions.yml"
 
