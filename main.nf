#!/usr/bin/env nextflow

// GENERAL PATHS //
OUTDIR = params.outdir+'/'+params.subdir
CRONDIR = params.crondir

// SENTIEON CONFIGS //
K_size      = 100000000
sentieon_model = params.sentieon_model
bwa_num_shards = params.bwa_shards
bwa_shards = Channel.from( 0..bwa_num_shards-1 )
genomic_num_shards = params.genomic_shards_num

// FASTA //
genome_file = params.genome_file

PON = [F: params.GATK_PON_FEMALE, M: params.GATK_PON_MALE]

// Count lines of input csv, if more than 2(header + 1 ind) then mode is set to family //
csv = file(params.csv)
mode = csv.countLines() > 2 ? "family" : "single"
trio = csv.countLines() > 3 ? true : false
println(csv)
println(mode)
println(trio)

// Input channels for alignment, variant calling and annotation //
Channel
	.fromPath(params.csv)
	.splitCsv(header:true)
	.map{ row-> tuple(row.group, row.id, file(row.read1), file(row.read2)) }
	.into { input_files; vcf_info }

fastq = Channel.create()
bam_choice = Channel.create()
vcf_choice = Channel.create()
fastq_sharded = Channel.create()
gvcf_choice = Channel.create()
fastq_umi = Channel.create()

// If input files are fastq -> normal path. Flags affecting; --shardbwa (sharded bwa) --align(req), --varcall(if variant calling is to be done) and --annotate(if --varcall)
// bam -> skips align and is variant called (if --varcall is present) and annotated (if --annotate is present)
// vcf skips align + varcall and is only annotated (if --annotate is present)

// If .bam -> value 1, else if .vcf -> value 2 else if .gvcf -> value 4 else if none(.fq.gz) if params.shardbwa true -> value 3 otherwise 0
input_files.view().choice(fastq, bam_choice, vcf_choice, fastq_sharded, gvcf_choice, fastq_umi) { it[2]  =~ /\.bam/ ? 1 : ( it[2] =~ /\.vcf/ ? 2 : ( it[2] =~ /\.gvcf/ ? 4 : (params.shardbwa ? 3 : (params.umi ? 5 : 0))))  }

bam_choice
	.into{ expansionhunter_bam_choice; dnascope_bam_choice; chanjo_bam_choice }

// Input channels for various meta information //
Channel
	.fromPath(params.csv)
	.splitCsv(header:true)
	.map{ row-> tuple(row.id, row.diagnosis, row.read1, row.read2) }
	.set{ qc_extra }

Channel
	.fromPath(params.csv)
	.splitCsv(header:true)
	.map{ row-> tuple(row.group, row.id, row.sex, row.mother, row.father, row.phenotype, row.diagnosis, row.type, row.assay ) }
	.into { ped; yml_diag; meta_upd; meta_str }
//(row.containsKey("ffpe") ? row.ffpe : false)

Channel
	.fromPath(params.csv)
	.splitCsv(header:true)
	.map{ row-> tuple(row.group, row.id, row.sex, row.type) }
	.into { meta_gatkcov; meta_exp}


// Check whether genome assembly is indexed //
if(genome_file ){
	bwaId = Channel
			.fromPath("${genome_file}.bwt")
			.ifEmpty { exit 1, "BWA index not found: ${genome_file}.bwt" }
}

// Create genomic shards //
Channel
	.fromPath(params.genomic_shards_file)
	.splitCsv(header:false)
	.into { locuscollector_shards; dedup_shards; genomicshards }

// A channel to pair neighbouring bams and vcfs. 0 and top value removed later
// Needs to be 0..n+1 where n is number of shards in shards.csv
Channel
	.from( 0..(genomic_num_shards+1) )
	.collate( 3,1, false )
	.set{ neighbour_shards }

//merge genomic shards with neighbouring shard combinations
genomicshards
	.merge(tuple(neighbour_shards))
	.into{ bqsr_shard_shard; varcall_shard_shard }

process fastp {
	cpus 10
	tag "$id"
	container = '/fs1/resources/containers/container_twist-brca.sif'
	containerOptions = '--bind /fs1/'

	when:
		params.umi

	input:
		set group, val(id), r1, r2 from fastq_umi

	output:
		set group, val(id), file("${id}_R1_a_q_u_trimmed.fq.gz"),file("${id}_R2_a_q_u_trimmed.fq.gz") into fastq_trimmed

	script:
		"""
		fastp -i $r1 -I $r2 --stdout \\
			-U --umi_loc=per_read --umi_len=3 \\
			-w ${task.cpus} \\
		| fastp --stdin --interleaved_in -f 2 -F 2 \\
			-o ${id}_R1_a_q_u_trimmed.fq.gz \\
			-O ${id}_R2_a_q_u_trimmed.fq.gz \\
			-l 30 \\
			-w ${task.cpus}
		"""
}

// Align fractions of fastq files with BWA
process bwa_align_sharded {
	cpus 50
	memory '64 GB'
	tag "$id $shard"

	input:
		set val(shard), val(group), val(id), r1, r2 from bwa_shards.combine(fastq_sharded)

	output:
		set val(id), group, file("${id}_${shard}.bwa.sort.bam"), file("${id}_${shard}.bwa.sort.bam.bai") into bwa_shards_ch

	when:
		params.align && params.shardbwa

	"""
	sentieon bwa mem -M \\
		-R '@RG\\tID:${id}\\tSM:${id}\\tPL:illumina' \\
		-K $K_size \\
		-t ${task.cpus} \\
		-p $genome_file '<sentieon fqidx extract -F $shard/$bwa_num_shards -K $K_size $r1 $r2' | sentieon util sort \\
		-r $genome_file \\
		-o ${id}_${shard}.bwa.sort.bam \\
		-t ${task.cpus} --sam2bam -i -
	"""
}

// Merge the fractioned bam files
process bwa_merge_shards {
	cpus 50
	tag "$id"

	input:
		set val(id), group, file(shard), file(shard_bai) from bwa_shards_ch.groupTuple(by: [0,1])

	output:
		set id, group, file("${id}_merged.bam"), file("${id}_merged.bam.bai") into merged_bam

	when:
		params.shardbwa
	
	script:
		bams = shard.sort(false) { a, b -> a.getBaseName() <=> b.getBaseName() } .join(' ')

	"""
	sentieon util merge -o ${id}_merged.bam ${bams}
	"""
}

// ALTERNATIVE PATH: Unsharded BWA, utilize local scratch space.
process bwa_align {
	cpus 50
	memory '64 GB'
	scratch true
	stageInMode 'copy'
	stageOutMode 'copy'
	tag "$id"

	input:
		set val(group), val(id), file(r1), file(r2) from fastq.mix(fastq_trimmed)

	output:
		set id, group, file("${id}_merged.bam"), file("${id}_merged.bam.bai") into bam

	when:
		params.align && !params.shardbwa

	"""
	sentieon bwa mem \\
		-M \\
		-R '@RG\\tID:${id}\\tSM:${id}\\tPL:illumina' \\
		-t ${task.cpus} \\
		$genome_file $r1 $r2 \\
		| sentieon util sort \\
		-r $genome_file \\
		-o ${id}_merged.bam \\
		-t ${task.cpus} --sam2bam -i -
	"""
}



// Collect information that will be used by to remove duplicate reads.
// The output of this step needs to be uncompressed (Sentieon manual uses .gz)
// or the command will occasionally crash in Sentieon 201808.07 (works in earlier)
process locus_collector {
	cpus 16
	errorStrategy 'retry'
	maxErrors 5
	tag "$id ($shard_name)"

	input:
		set id, group, file(bam), file(bai), val(shard_name), val(shard) from bam.mix(merged_bam).combine(locuscollector_shards)

	output:
		set val(id), group, file("${shard_name}_${id}.score"), file("${shard_name}_${id}.score.idx") into locus_collector_scores
		set val(id), file(bam), file(bai) into merged_bam_id

	"""
	sentieon driver \\
		-t ${task.cpus} \\
		-i $bam $shard \\
		--algo LocusCollector \\
		--fun score_info ${shard_name}_${id}.score
	"""
}

// Remove duplicate reads
process dedup {
	cpus 16
	cache 'deep'
	tag "$id ($shard_name)"

	input:
		set val(id), group, file(score), file(idx), file(bam), file(bai), val(shard_name), val(shard) \
			from locus_collector_scores.groupTuple(by: [0,1]).join(merged_bam_id).combine(dedup_shards)

	output:
		set val(id), group, file("${shard_name}_${id}.bam"), file("${shard_name}_${id}.bam.bai") into all_dedup_bams_bqsr, all_dedup_bams_dnascope, all_dedup_bams_mergepublish
		set id, file("${shard_name}_${id}_dedup_metrics.txt") into dedup_metrics

	script:
		scores = score.sort(false) { a, b -> a.getBaseName().tokenize("_")[0] as Integer <=> b.getBaseName().tokenize("_")[0] as Integer } .join(' --score_info ')

	"""
	sentieon driver \\
		-t ${task.cpus} \\
		-i $bam $shard \\
		--algo Dedup --score_info $scores \\
		--metrics ${shard_name}_${id}_dedup_metrics.txt \\
		--rmdup ${shard_name}_${id}.bam
	"""

}

process dedup_metrics_merge {
	tag "$id"

	input:
		set id, file(dedup) from dedup_metrics.groupTuple()

	output:
		set id, file("dedup_metrics.txt") into merged_dedup_metrics

	"""
	sentieon driver --passthru --algo Dedup --merge dedup_metrics.txt $dedup
	"""
}

<<<<<<< HEAD
//Collect various QC data: TODO MOVE qc_sentieon to container!
process sentieon_qc {
	cpus 54
	memory '64 GB'
	publishDir "${OUTDIR}/qc", mode: 'copy' , overwrite: 'true'
	tag "$id"

	input:
		set id, group, file(bam), file(bai), file(dedup) from qc_bam.mix(qc_merged_bam).join(merged_dedup_metrics)

	output:
		set id, file("${id}.QC") into qc_cdm

	script:
		target = ""
		panel = ""
		cov = "WgsMetricsAlgo wgs_metrics.txt"
		assay = "wgs"
		if( params.onco ) {
			target = "--interval $params.intervals"
			panel = params.panelhs + "${bam}" + params.panelhs2 
			cov = "CoverageMetrics --cov_thresh 1 --cov_thresh 10 --cov_thresh 30 --cov_thresh 100 --cov_thresh 250 --cov_thresh 500 cov_metrics.txt"
			assay = "panel"
		}
	"""
	sentieon driver \\
		-r $genome_file $target \\
		-t ${task.cpus} \\
		-i ${bam} \\
		--algo MeanQualityByCycle mq_metrics.txt \\
		--algo QualDistribution qd_metrics.txt \\
		--algo GCBias --summary gc_summary.txt gc_metrics.txt \\
		--algo AlignmentStat aln_metrics.txt \\
		--algo InsertSizeMetricAlgo is_metrics.txt \\
		--algo $cov
	$panel
	qc_sentieon.pl $id $assay > ${id}.QC
	"""
}


// Load QC data into CDM (via middleman)
process qc_to_cdm {
	cpus 1
	errorStrategy 'retry'
	maxErrors 5
	publishDir "${CRONDIR}/qc", mode: 'copy' , overwrite: 'true'
	tag "$id"
	
	input:
		set id, file(qc) from qc_cdm
		set id, diagnosis, r1, r2 from qc_extra

	output:
		file("${id}.cdm") into cdm_done

	script:
		parts = r1.split('/')
		idx =  parts.findIndexOf {it ==~ /......_......_...._........../}
		rundir = parts[0..idx].join("/")

	"""
	echo "--run-folder $rundir --sample-id $id --subassay $diagnosis --assay wgs --qc ${OUTDIR}/qc/${id}.QC" > ${id}.cdm
	"""
}

=======
>>>>>>> a96c6087
process bqsr {
	cpus 16
	errorStrategy 'retry'
	maxErrors 5
	tag "$id ($shard_name)"

	input:
		set val(id), group, file(bams), file(bai), val(shard_name), val(shard), val(one), val(two), val(three) from \
			all_dedup_bams_bqsr.groupTuple(by: [0,1]).combine(bqsr_shard_shard)

	output:
		set val(id), file("${shard_name}_${id}.bqsr.table") into bqsr_table

	script:
		combo = [one, two, three]
		combo = (combo - 0) //first dummy value
		combo = (combo - (genomic_num_shards+1)) //last dummy value
		commons = combo.collect{ "${it}_${id}.bam" }   //add .bam to each shardie, remove all other bams
		bam_neigh = commons.join(' -i ')

	"""
	sentieon driver \\
		-t ${task.cpus} \\
		-r $genome_file \\
		-i $bam_neigh $shard \\
		--algo QualCal -k $params.KNOWN ${shard_name}_${id}.bqsr.table
	"""
}

// Merge the bqrs shards
process merge_bqsr {
	publishDir "${OUTDIR}/bqsr", mode: 'copy', overwrite: 'true'
	tag "$id"

	input:
		set id, file(tables) from bqsr_table.groupTuple()

	output:
		set val(id), file("${id}_merged.bqsr.table") into bqsr_merged

	"""
	sentieon driver \\
		--passthru \\
		--algo QualCal \\
		--merge ${id}_merged.bqsr.table $tables
	"""
}


process merge_dedup_bam {
	cpus 1
	publishDir "${OUTDIR}/bam", mode: 'copy', overwrite: 'true', pattern: '*.bam*'
	tag "$id"

	input:
		set val(id), group, file(bams), file(bais) from all_dedup_bams_mergepublish.groupTuple(by: [0,1])

	output:
<<<<<<< HEAD
		set group, id, file("${id}_merged_dedup.bam"), file("${id}_merged_dedup.bam.bai") into chanjo_bam, expansionhunter_bam, yaml_bam, cov_bam, bam_manta, bam_nator, bam_tiddit, bam_manta_panel, bam_delly_panel
		file("${group}.INFO") into bam_INFO
=======
		set group, id, file("${id}_merged_dedup.bam"), file("${id}_merged_dedup.bam.bai") into chanjo_bam, expansionhunter_bam, yaml_bam, cov_bam, bam_manta, bam_nator, bam_tiddit
		set id, file("${id}_merged_dedup.bam"), file("${id}_merged_dedup.bam.bai") into qc_bam
>>>>>>> a96c6087

	script:
		bams_sorted_str = bams.sort(false) { a, b -> a.getBaseName().tokenize("_")[0] as Integer <=> b.getBaseName().tokenize("_")[0] as Integer } .join(' -i ')
		bgroup = "bams"

	"""
	sentieon util merge -i ${bams_sorted_str} -o ${id}_merged_dedup.bam --mergemode 10
	echo "BAM	$id	${OUTDIR}/bam/${id}_merged_dedup.bam" > ${group}.INFO
	"""
}

//Collect various QC data: TODO MOVE qc_sentieon to container!
process sentieon_qc {
	cpus 54
	memory '64 GB'
	publishDir "${OUTDIR}/qc", mode: 'copy' , overwrite: 'true'
	tag "$id"

	input:
		set id, file(bam), file(bai), file(dedup) from qc_bam.join(merged_dedup_metrics)

	output:
		set id, file("${id}.QC") into qc_cdm

	"""
	sentieon driver \\
		-r $genome_file -t ${task.cpus} \\
		-i ${bam} \\
		--algo MeanQualityByCycle mq_metrics.txt \\
		--algo QualDistribution qd_metrics.txt \\
		--algo GCBias --summary gc_summary.txt gc_metrics.txt \\
		--algo AlignmentStat aln_metrics.txt \\
		--algo InsertSizeMetricAlgo is_metrics.txt \\
		--algo WgsMetricsAlgo wgs_metrics.txt
	qc_sentieon.pl $id wgs > ${id}.QC
	"""
}


// Load QC data into CDM (via middleman)
process qc_to_cdm {
	cpus 1
	errorStrategy 'retry'
	maxErrors 5
	publishDir "${CRONDIR}/qc", mode: 'copy' , overwrite: 'true'
	tag "$id"
	
	input:
		set id, file(qc) from qc_cdm
		set id, diagnosis, r1, r2 from qc_extra

	output:
		file("${id}.cdm") into cdm_done

	script:
		parts = r1.split('/')
		idx =  parts.findIndexOf {it ==~ /......_......_...._........../}
		rundir = parts[0..idx].join("/")

	"""
	echo "--run-folder $rundir --sample-id $id --subassay $diagnosis --assay wgs --qc ${OUTDIR}/qc/${id}.QC" > ${id}.cdm
	"""
}

// Calculate coverage for chanjo
process chanjo_sambamba {
	cpus 16
	memory '64 GB'
	publishDir "${OUTDIR}/cov"
	tag "$id"

	when:
		params.varcall

	input:	
		set group, id, file(bam), file(bai) from chanjo_bam.mix(chanjo_bam_choice)

	output:
		file("${id}.bwa.chanjo.cov") into chanjocov

	"""
	sambamba depth region -t ${task.cpus} -L $params.scoutbed -T 10 -T 15 -T 20 -T 50 -T 100 ${bam.toRealPath()} > ${id}.bwa.chanjo.cov
	"""
}




////////////////////////////////////////////////////////////////////////
////////////////////////// EXPANSION HUNTER ////////////////////////////
////////////////////////////////////////////////////////////////////////

// call STRs using ExpansionHunter
process expansionhunter {
	tag "$id"
	cpus 2

	when:
		params.str
		
	input:
		set group, id, file(bam), file(bai), sex, type \
			from expansionhunter_bam.mix(expansionhunter_bam_choice).join(meta_exp, by: [0,1]).filter { item -> item[5] == 'proband' }

	output:
		set group, id, file("${id}.eh.vcf") into expansionhunter_vcf

	"""
	ExpansionHunter \
		--reads ${bam.toRealPath()} \
		--reference $genome_file \
		--variant-catalog $params.expansionhunter_catalog \
		--output-prefix ${id}.eh
	"""
}

// annotate expansionhunter vcf
process stranger {
	tag "$id"

	input:
		set group, id, file(eh_vcf) from expansionhunter_vcf
        

	output:
		set group, id, file("${id}.eh.stranger.vcf") into expansionhunter_vcf_anno

	"""
	source activate py3-env
	stranger ${eh_vcf} > ${id}.eh.stranger.vcf
	"""

	
}

// split multiallelic sites in expansionhunter vcf
// FIXME: Use env variable for picard path...
process vcfbreakmulti_expansionhunter {
	publishDir "${OUTDIR}/vcf", mode: 'copy' , overwrite: 'true'
	tag "$id"

	input:
		set group, id, file(eh_vcf_anno) from expansionhunter_vcf_anno
		set group, id, sex, mother, father, phenotype, diagnosis, type, assay from meta_str.filter{ item -> item[7] == 'proband' }

	output:
		file("${id}.expansionhunter.vcf.gz") into expansionhunter_scout
		file("${group}.INFO") into str_INFO

	script:
		if (mode == "family") {
			"""
			java -jar /opt/conda/envs/CMD-WGS/share/picard-2.21.2-1/picard.jar RenameSampleInVcf INPUT=${eh_vcf_anno} OUTPUT=${eh_vcf_anno}.rename.vcf NEW_SAMPLE_NAME=${id}
			vcfbreakmulti ${eh_vcf_anno}.rename.vcf > ${id}.expansionhunter.vcf.tmp
			familyfy_str.pl --vcf ${id}.expansionhunter.vcf.tmp --mother $mother --father $father --out ${id}.expansionhunter.vcf
			bgzip ${id}.expansionhunter.vcf
			tabix ${id}.expansionhunter.vcf.gz
			echo "STR	${OUTDIR}/vcf/${id}.expansionhunter.vcf.gz" > ${group}.INFO
			"""
		}
		else {
			"""
			java -jar /opt/conda/envs/CMD-WGS/share/picard-2.21.2-1/picard.jar RenameSampleInVcf INPUT=${eh_vcf_anno} OUTPUT=${eh_vcf_anno}.rename.vcf NEW_SAMPLE_NAME=${id}
			vcfbreakmulti ${eh_vcf_anno}.rename.vcf > ${id}.expansionhunter.vcf
			bgzip ${id}.expansionhunter.vcf
			tabix ${id}.expansionhunter.vcf.gz
			echo "STR	${OUTDIR}/vcf/${id}.expansionhunter.vcf.gz" > ${group}.INFO
			"""
		}
}
//////////////////////////////////////////////////////////////////////////
//////////////////////////////////////////////////////////////////////////
/////////////////////////////////////////////////////////////////////////

// When rerunning sample from bam, dnascope has to be run unsharded. this is mixed together with all other vcfs in a trio //
process dnascope_bam_choice {
	cpus 54
	tag "$id"

	when:
		params.varcall

	input:
		set group, id, bam, bqsr from dnascope_bam_choice

	output:
		set group, ph, file("${id}.dnascope.gvcf.gz"), file("${id}.dnascope.gvcf.gz.tbi") into complete_vcf_choice

	script:
	vgroup = "vcfs"
	ph = "dnascope_choice"
	"""
	sentieon driver \\
		-t ${task.cpus} \\
		-r $genome_file \\
		-i ${bam.toRealPath()} \\
		-q $bqsr \\
		--algo DNAscope --emit_mode GVCF ${id}.dnascope.gvcf.gz
	"""
}

// Do variant calling using DNAscope, sharded
process dnascope {
	cpus 16
	tag "$id ($shard_name)"

	when:
		params.varcall

	input:
		set id, group, file(bams), file(bai), file(bqsr), val(shard_name), val(shard), val(one), val(two), val(three) \
			from all_dedup_bams_dnascope.groupTuple(by: [0,1]).join(bqsr_merged.groupTuple()).combine(varcall_shard_shard)
		
	output:
		set id, group, file("${shard_name}_${id}.gvcf.gz"), file("${shard_name}_${id}.gvcf.gz.tbi") into vcf_shard

	script:
		combo = [one, two, three] // one two three take on values 0 1 2, 1 2 3...30 31 32
		combo = (combo - 0) //first dummy value removed (0)
		combo = (combo - (genomic_num_shards+1)) //last dummy value removed (32)
		commons = (combo.collect{ "${it}_${id}.bam" })   //add .bam to each combo to match bam files from input channel
		bam_neigh = commons.join(' -i ') 

	"""
	sentieon driver \\
		-t ${task.cpus} \\
		-r $genome_file \\
		-i $bam_neigh $shard \\
		-q $bqsr \\
		--algo DNAscope --emit_mode GVCF ${shard_name}_${id}.gvcf.gz
	"""
}

// Merge gvcf shards
process merge_gvcf {
	cpus 16
	publishDir "${OUTDIR}/gvcf", mode: 'copy' , overwrite: 'true'
	tag "$id ($group)"

	input:
		set id, group, file(vcfs), file(idx) from vcf_shard.groupTuple(by: [0,1])

	output:
		set group, ph, file("${id}.dnascope.gvcf.gz"), file("${id}.dnascope.gvcf.gz.tbi") into complete_vcf
		set group, id, file("${id}.dnascope.gvcf.gz") into gvcf_gens

	script:
		vgroup = "vcfs"
		vcfs_sorted = vcfs.sort(false) { a, b -> a.getBaseName().tokenize("_")[0] as Integer <=> b.getBaseName().tokenize("_")[0] as Integer } .join(' ')
		ph = "normalpath"
	"""
	sentieon driver \\
		-t ${task.cpus} \\
		--passthru \\
		--algo DNAscope \\
		--merge ${id}.dnascope.gvcf.gz $vcfs_sorted
	"""
}

process gvcf_combine {
	cpus 16
	tag "$group"

	input:
	set vgroup, ph, file(vcf), file(idx) from complete_vcf.mix(complete_vcf_choice).mix(gvcf_choice).groupTuple()
	set val(group), val(id), r1, r2 from vcf_info

	output:
	set group, id, file("${group}.combined.vcf"), file("${group}.combined.vcf.idx") into combined_vcf

	script:
		all_gvcfs = vcf.join(' -v ')

	"""
	sentieon driver \\
		-t ${task.cpus} \\
		-r $genome_file \\
		--algo GVCFtyper \\
		-v $all_gvcfs ${group}.combined.vcf
	"""
}

// Create ped from input variables //
process create_ped {
	tag "$group"

	input:
		set group, id, sex, mother, father, phenotype, diagnosis, type, assay from ped

	output:
		file("${group}.ped") into ped_ch
		set id, val(group) into madde_group

	script:
		if ( sex =~ /F/) {
			sex = "2"
		}
		else {
			sex = "1"
		}
		if ( phenotype =~ /unaffected/ ) {
			phenotype = "1"
		}
		else {
			phenotype = "2"
		}
		if ( father == "" ) {
			father = "0"
		}
		if ( mother == "" ) {
			mother = "0"
		}

	"""
	echo "${group}\t${id}\t${father}\t${mother}\t${sex}\t${phenotype}" > ${group}.ped
	"""
}

// collects each individual's ped-line and creates one ped-file
ped_ch
	.collectFile(sort: true, storeDir: "${OUTDIR}/ped/")
	.into{ ped_mad; ped_peddy; ped_inher; ped_scout; ped_loqus; ped_prescore; ped_compound }


//madeline ped, run if family mode
process madeline {
	publishDir "${OUTDIR}/ped", mode: 'copy' , overwrite: 'true'

	input:
		file(ped) from ped_mad
		set id, val(group) from madde_group

	output:
		file("${ped}.madeline.xml") into madeline_ped
		file("${group}.INFO") into madde_INFO

	when:
		mode == "family"

	"""
	ped_parser \\
		-t ped $ped \\
		--to_madeline \\
		-o ${ped}.madeline
	madeline2 \\
		-L "IndividualId" ${ped}.madeline \\
		-o ${ped}.madeline \\
		-x xml
	echo "MADDE ${ped}.madeline.xml" > ${group}.INFO
	"""
}

// Splitting & normalizing variants:
process split_normalize {
	cpus 1
	publishDir "${OUTDIR}/vcf", mode: 'copy', overwrite: 'true'
	tag "$group"

	when:
		params.annotate

	input:
		set group, id, file(vcf), file(idx) from combined_vcf.mix(vcf_choice)

	output:
		set group, file("${group}.norm.uniq.DPAF.vcf") into split_norm, vcf_gnomad

	"""
	vcfbreakmulti ${vcf} > ${group}.multibreak.vcf
	bcftools norm -m-both -c w -O v -f $genome_file -o ${group}.norm.vcf ${group}.multibreak.vcf
	vcfstreamsort ${group}.norm.vcf | vcfuniq > ${group}.norm.uniq.vcf
	wgs_DPAF_filter.pl ${group}.norm.uniq.vcf > ${group}.norm.uniq.DPAF.vcf
	"""

}

// Intersect VCF, exome/clinvar introns
process intersect {
	tag "$group"

	input:
		set group, file(vcf) from split_norm

	output:
		set group, file("${group}.intersected.vcf") into split_vep, split_cadd, vcf_loqus

	script:

		"""
		bedtools intersect -a $vcf -b $params.intersect_bed -u -header > ${group}.intersected.vcf
		"""



}

process add_to_loqusdb {
	cpus 1
	publishDir "${CRONDIR}/loqus", mode: 'copy' , overwrite: 'true'
	tag "$group"

	input:
		set group, file(vcf) from vcf_loqus
		file(ped) from ped_loqus

	output:
		file("${group}.loqus") into loqusdb_done

	"""
	echo "loqusdb -db loqusdb_38 load -f ${ped.toRealPath()} --variant-file ${vcf.toRealPath()}" > ${group}.loqus
	"""
}

process annotate_vep {
	container = '/fs1/resources/containers/ensembl-vep_latest.sif'
	cpus 54
	tag "$group"

	input:
		set group, file(vcf) from split_vep

	output:
		set group, file("${group}.vep.vcf") into vep

	"""
	vep \\
		-i ${vcf} \\
		-o ${group}.vep.vcf \\
		--offline \\
		--everything \\
		--merged \\
		--vcf \\
		--no_stats \\
		--fork ${task.cpus} \\
		--force_overwrite \\
		--plugin CADD,$params.CADD \\
		--plugin LoFtool \\
		--plugin MaxEntScan,$params.MAXENTSCAN,SWA,NCSS \\
		--fasta $params.VEP_FASTA \\
		--dir_cache $params.VEP_CACHE \\
		--dir_plugins $params.VEP_CACHE/Plugins \\
		--distance 200 \\
		-cache \\
		-custom $params.GNOMAD_EXOMES,gnomADe,vcf,exact,0,AF_popmax,AF,popmax \\
		-custom $params.GNOMAD_GENOMES,gnomADg,vcf,exact,0,AF_popmax,AF,popmax \\
		-custom $params.PHYLOP \\
		-custom $params.PHASTCONS
	"""
}

// Annotating variants with clinvar
process annotate_clinvar {
	cpus 1
	memory '32GB'
	tag "$group"

	input:
		set group, file(vcf) from vep

	output:
		set group, file("${group}.clinvar.vcf") into snpsift

	"""
	SnpSift -Xmx60g annotate $params.CLINVAR \\
		-info CLNSIG,CLNACC,CLNREVSTAT $vcf > ${group}.clinvar.vcf
	"""

}

// Annotating variants with Genmod
process annotate_genmod {
	cpus 2
	tag "$group"

	input:
		set group, file(vcf) from snpsift

	output:
		set group, file("${group}.genmod.vcf") into genmod

	"""
	genmod annotate --genome-build 38 --annotate_regions $vcf -o ${group}.genmod.vcf
	"""
}

// # Annotating variant inheritance models:
process inher_models {
	cpus 6
	memory '64 GB'
	tag "$group"

	input:
		set group, file(vcf) from genmod
		file(ped) from ped_inher

	output:
		set group, file("${group}.models.vcf") into inhermod

	"""
	genmod models $vcf -p ${task.cpus} -f $ped > ${group}.models.vcf
	"""
}


// Extracting most severe consequence: 
// Modifying annotations by VEP-plugins, and adding to info-field: 
// Modifying CLNSIG field to allow it to be used by genmod score properly:
process modify_vcf {
	cpus 1
	tag "$group"

	input:
		set group, file(vcf) from inhermod

	output:
		set group, file("${group}.mod.vcf") into mod_vcf

	"""
	modify_vcf_scout.pl $vcf > ${group}.mod.vcf
	"""
} 


// Adding loqusdb allele frequency to info-field: 
// ssh needs to work from anywhere, filesystems mounted on cmdscout
process loqdb {
	cpus 1
	queue 'bigmem'
	errorStrategy 'retry'
	maxErrors 5
	tag "$group"

	input:
		set group, file(vcf) from mod_vcf

	output:
		set group, file("${group}.loqdb.vcf") into loqdb_vcf

	"""
	export PORT_CMDSCOUT2_MONGODB=33002 #TA BORT VÄLDIGT FULT
	/opt/bin/loqus_db_filter.pl $vcf PORT_CMDSCOUT2_MONGODB 38 > ${group}.loqdb.vcf
	"""
}
// Marking splice INDELs: 
process mark_splice {
	cpus 1
	tag "$group"

	input:
		set group, file(vcf) from loqdb_vcf

	output:
		set group, file("${group}.marksplice.vcf") into splice_marked

	"""
	/opt/bin/mark_spliceindels.pl $vcf > ${group}.marksplice.vcf
	"""
}

// Extract all INDELs from VCF for CADD annotation
process extract_indels_for_cadd {
	cpus 1
	tag "$group"

	input:
		set group, file(vcf) from split_cadd
	
	output:
		set group, file("${group}.only_indels.vcf") into indel_cadd_vep

	"""
	bcftools view $vcf -V snps -o ${group}.only_indels.vcf 
	"""    
}

// Annotate Indels with VEP+Gnomad genomes. Filter variants below threshold
process indel_vep {
	cpus 5
	container = '/fs1/resources/containers/ensembl-vep_latest.sif'
	tag "$group"

	input:
		set group, file(vcf) from indel_cadd_vep

	output:
		set group, file("${group}.only_indels.vep.filtered.vcf") into indel_cadd_vcf
	"""
	vep \\
		-i $vcf \\
		-o ${group}.only_indels.vep.vcf \\
		--offline \\
		--cache \\
		--merged \\
		--vcf \\
		-custom $params.GNOMAD_GENOMES,gnomADg,vcf,exact,0,AF \\
		--dir_cache $params.VEP_CACHE \\
		--force_overwrite \\
		--no_stats \\
		--fork ${task.cpus}
	filter_indels.pl ${group}.only_indels.vep.vcf > ${group}.only_indels.vep.filtered.vcf
	"""
}

// Calculate CADD scores for all indels
process calculate_indel_cadd {
	cpus 5
	container = '/home/cadd_worker/container_cadd_v1.5_hg38_20200117.sif'
	containerOptions '--bind /local/ --bind /home/cadd_worker/'
	scratch '/home/cadd_worker/'
	stageInMode 'copy'
	stageOutMode 'copy'
	queue 'bigmem'
	tag "$group"

	input:
		set group, file(vcf) from indel_cadd_vcf

	output:
		set group, file("${group}.indel_cadd.gz") into indel_cadd

	"""
		export TMPDIR='/home/cadd_worker/'
		source activate cadd-env-v1.5
		/opt/cadd/CADD.sh -g GRCh38 -o ${group}.indel_cadd.gz $vcf
	"""
}

// Add the calculated indel CADDs to the vcf
process add_cadd_scores_to_vcf {
	cpus 4
	tag "$group"

	input: 
		set group, file(vcf) from splice_marked
		set group, file(cadd_scores) from indel_cadd

	output:
		set group, file("${group}.cadd.vcf") into indel_cadd_added

	"""
	gunzip -c $cadd_scores > cadd
	bgzip -@ ${task.cpus} cadd
	tabix -p vcf cadd.gz
	genmod annotate --cadd-file cadd.gz $vcf > ${group}.cadd.vcf
	"""
}

// Scoring variants: 
// Adjusting compound scores: 
// Sorting VCF according to score: 
process genmodscore {
	cpus 2
	tag "$group"

	input:
		set group, file(vcf) from indel_cadd_added

	output:
		set group, file("${group}.scored.vcf") into scored_vcf

	script:
		if (mode == "family") {
			"""
			genmod score -i $group -c $params.rank_model -r $vcf -o ${group}.score1.vcf
			genmod compound ${group}.score1.vcf > ${group}.score2.vcf
			genmod sort -p -f $group ${group}.score2.vcf -o ${group}.scored.vcf
			"""
		}
		else {
			"""
			genmod score -i $group -c $params.rank_model_s -r $vcf -o ${group}.score1.vcf
			genmod sort -p -f $group ${group}.score1.vcf -o ${group}.scored.vcf
			"""
		}

}

// Bgzipping and indexing VCF: 
process vcf_completion {
	cpus 16
	publishDir "${OUTDIR}/vcf", mode: 'copy', overwrite: 'true', pattern: '*.vcf.gz*'
	tag "$group"

	input:
		set group, file(vcf) from scored_vcf

	output:
		set group, file("${group}.scored.vcf.gz"), file("${group}.scored.vcf.gz.tbi") into vcf_peddy, snv_sv_vcf
		file("${group}.INFO") into snv_INFO

	"""
	bgzip -@ ${task.cpus} $vcf -f
	tabix ${vcf}.gz -f
	echo "SNV	${OUTDIR}/vcf/${group}.scored.vcf.gz" > ${group}.INFO
	"""
}


// Running PEDDY: 
process peddy {
	publishDir "${OUTDIR}/ped", mode: 'copy' , overwrite: 'true'
	container = '/fs1/resources/containers/wgs_20200115.sif'
	cpus 6
	tag "$group"

	input:
		file(ped) from ped_peddy
		set group, file(vcf), file(idx) from vcf_peddy

	output:
		set file("${group}.ped_check.csv"),file("${group}.peddy.ped"), file("${group}.sex_check.csv") into peddy_files
		file("${group}.INFO") into peddy_INFO

	"""
	source activate py3-env
	python -m peddy --sites hg38 -p ${task.cpus} $vcf $ped --prefix $group
	echo "PEDDY	${OUTDIR}/ped/${group}.ped_check.csv,${OUTDIR}/ped/${group}.peddy.ped,${OUTDIR}/ped/${group}.sex_check.csv" > ${group}.INFO
	"""
}

// Extract all variants (from whole genome) with a gnomAD af > x%
process fastgnomad {
	cpus 2
	memory '16 GB'
	tag "$group"

	publishDir "${OUTDIR}/vcf", mode: 'copy', overwrite: 'true'

	input:
		set group, file(vcf) from vcf_gnomad

	output:
		set group, file("${group}.SNPs.vcf") into vcf_upd, vcf_roh

	"""
	gzip -c $vcf > ${vcf}.gz
	annotate -g $params.FASTGNOMAD_REF -i ${vcf}.gz > ${group}.SNPs.vcf
	"""
	
}


// Call UPD regions from SNP vcf
process upd {
	tag "$group"

	input:
		set gr, file(vcf) from vcf_upd
		set group, id, sex, mother, father, phenotype, diagnosis, type, assay from meta_upd.filter{ item -> item[7] == 'proband' }

	output:
		file("upd.bed") into upd_plot
		set group, file("upd.sites.bed") into upd_table

	script:
		if( mode == "family" && trio == true ) {
			"""
			upd --vcf $vcf --proband $id --mother $mother --father $father --af-tag GNOMADAF regions > upd.bed
			upd --vcf $vcf --proband $id --mother $mother --father $father --af-tag GNOMADAF sites > upd.sites.bed
			"""
		}
		else {
			"""
			touch upd.bed
			touch upd.sites.bed
			"""
		}
}


process upd_table {
	publishDir "${OUTDIR}/plots", mode: 'copy' , overwrite: 'true'
	tag "$group"

	input:
		set group, file(upd_sites) from upd_table

	output:
		file("${group}.UPDtable.xls")

	when:
		mode == "family" && trio == true

	"""
	upd_table.pl $upd_sites > ${group}.UPDtable.xls
	"""
}


// Call ROH regions from SNP vcf
process roh {
	tag "$group"

	input:
		set gr, file(vcf) from vcf_roh

	output:
		set gr, file("roh.txt") into roh_plot

	"""
	bcftools roh --rec-rate 1e-9 --AF-tag GNOMADAF ${vcf} -o roh.txt
	"""
}

// Create coverage profile using GATK
process gatkcov {
	publishDir "${OUTDIR}/cov", mode: 'copy' , overwrite: 'true'
	tag "$group"
	cpus 2
	memory '32 GB'

	input:
		set id, group, file(bam), file(bai), gr, sex, type from cov_bam.join(meta_gatkcov, by:1)

	output:
		set group, id, type, sex, file("${id}.standardizedCR.tsv"), file("${id}.denoisedCR.tsv") into cov_plot, cov_gens

	when:
		params.gatkcov

	"""
	source activate gatk4-env

	gatk CollectReadCounts \\
		-I $bam -L $params.COV_INTERVAL_LIST \\
		--interval-merging-rule OVERLAPPING_ONLY -O ${bam}.hdf5

	gatk --java-options "-Xmx30g" DenoiseReadCounts \\
		-I ${bam}.hdf5 --count-panel-of-normals ${PON[sex]} \\
		--standardized-copy-ratios ${id}.standardizedCR.tsv \\
		--denoised-copy-ratios ${id}.denoisedCR.tsv

	gatk PlotDenoisedCopyRatios \\
		--standardized-copy-ratios ${id}.standardizedCR.tsv \\
		--denoised-copy-ratios ${id}.denoisedCR.tsv \\
		--sequence-dictionary $params.GENOMEDICT \\
		--minimum-contig-length 46709983 --output . --output-prefix $id
	"""
}


// Plot ROH, UPD and coverage in a genomic overview plot
process overview_plot {
	publishDir "${OUTDIR}/plots", mode: 'copy' , overwrite: 'true'
	tag "$group"

	input:
		file(upd) from upd_plot
		set gr, file(roh) from roh_plot
		set group, id, type, sex, file(cov_stand), file(cov_denoised) from cov_plot.groupTuple()


	output:
		file("${id[proband_idx]}.genomic_overview.png")

	script:
		proband_idx = type.findIndexOf{ it == "proband" }

	"""
	genome_plotter.pl --dict $params.GENOMEDICT \\
		 --sample ${id[proband_idx]} \\
		 --upd $upd \\
		 --roh $roh \\
		 --sex ${sex[proband_idx]} \\
		 --cov ${cov_denoised[proband_idx]} \\
		 --out ${id[proband_idx]}.genomic_overview.png
	"""
}

process generate_gens_data {
	publishDir "${OUTDIR}/plot_data", mode: 'copy' , overwrite: 'true'
	tag "$group"
	cpus 1

	input:
		set id, group, file(gvcf), g, type, sex, file(cov_stand), file(cov_denoise) from gvcf_gens.join(cov_gens, by:[1])

	output:
		set file("${id}.cov.bed.gz"), file("${id}.baf.bed.gz"), file("${id}.cov.bed.gz.tbi"), file("${id}.baf.bed.gz.tbi")

	"""
	generate_gens_data.pl $cov_stand $gvcf $id $params.GENS_GNOMAD
	"""
}

process manta {
	cpus = 56
	publishDir "${OUTDIR}/sv_vcf/", mode: 'copy', overwrite: 'true'
	tag "$id"
	time '24h'
	memory '150GB'

	when:
		params.sv && !params.onco

	input:
		set group, id, file(bam), file(bai) from bam_manta

	output:
		set group, id, file("${id}.manta.vcf.gz") into called_manta

	script:
		bams = bam.join('--bam ')

	"""
	configManta.py --bam $bams --reference $genome_file --runDir . 
	python runWorkflow.py -m local -j ${task.cpus}
	mv results/variants/diploidSV.vcf.gz ${id}.manta.vcf.gz
	mv results/variants/diploidSV.vcf.gz.tbi ${id}.manta.vcf.gz.tbi
	"""
}

process manta_panel {
	cpus = 56
	publishDir "${OUTDIR}/sv_vcf/", mode: 'copy', overwrite: 'true'
	tag "$id"
	time '24h'
	memory '150GB'

	when:
		params.sv && params.onco

	input:
		set group, id, file(bam), file(bai) from bam_manta_panel

	output:
		set group, id, file("${id}.manta.vcf.gz") into called_manta_panel


	"""
	configManta.py --bam $bam --reference $genome_file --runDir . --exome --callRegions $params.bedgz --generateEvidenceBam
	python runWorkflow.py -m local -j ${task.cpus}
	mv results/variants/diploidSV.vcf.gz ${id}.manta.vcf.gz
	mv results/variants/diploidSV.vcf.gz.tbi ${id}.manta.vcf.gz.tbi
	"""
}

process delly_panel {
	cpus = 5
	publishDir "${OUTDIR}/sv_vcf/", mode: 'copy', overwrite: 'true'
	tag "$id"
	time '24h'
	memory '150GB'

	when:
		params.sv && params.onco

	input:
		set group, id, file(bam), file(bai) from bam_delly_panel

	output:
		set group, id, file("${id}.vcf.gz") into called_delly_panel


	"""
	delly call -g $genome_file -o ${id}.bcf $bam 
	bcftools view ${id}.bcf > ${id}.vcf
	bgzip -c ${id}.vcf > ${id}.vcf.gz
	"""
}

process svdb_merge_panel {
	cpus 1
	cache 'deep'
	tag "$group"
	publishDir "${OUTDIR}/sv_vcf/merged/", mode: 'copy', overwrite: 'true'

	input:
		set group, id, file(mantaV) from called_manta_panel.groupTuple()
		set group, id, file(dellyV) from called_delly_panel.groupTuple()
				
	output:
		set group, id, file("${group}.merged.vcf") into vep_sv_panel, annotsv_panel

	script:

		if (mode == "family") {
			vcfs = []
			manta = []
			delly = []
			for (i = 1; i <= mantaV.size(); i++) {
				tmp = mantaV[i-1] + ':manta' + "${i}"
				tmp1 = dellyV[i-1] + ':delly' + "${i}"
				vcfs = vcfs + tmp + tmp1
				mt = 'manta' + "${i}"
				dt = 'delly' + "${i}"
				manta = manta + mt
				delly = delly + dt
			}
			prio = manta + delly
			prio = prio.join(',')
			vcfs = vcfs.join(' ')
			"""
			source activate py3-env
			svdb --merge --vcf $vcfs --no_intra --pass_only --bnd_distance 2500 --overlap 0.7 --priority $prio > ${group}.merged_tmp.vcf
			merge_callsets.pl ${group}.merged_tmp.vcf > ${group}.merged.vcf
			"""
		}

		else {
			tmp = mantaV.collect {it + ':manta ' } + dellyV.collect {it + ':delly ' }
			vcfs = tmp.join(' ')
			"""
			source activate py3-env
			svdb --merge --vcf $vcfs --no_intra --pass_only --bnd_distance 2500 --overlap 0.7 --priority manta,delly > ${group}.merged.vcf
			"""
		}

}

process tiddit {
	cpus = 2
	publishDir "${OUTDIR}/sv_vcf/", mode: 'copy', overwrite: 'true'   
	time '24h'
	tag "$id"
	memory '32GB'

	when:
		params.sv && !params.onco

	input:
		set group, id, file(bam), file(bai) from bam_tiddit

	output:
		set group, id, file("${id}.tiddit.filtered.vcf") into called_tiddit

	"""
	TIDDIT.py --sv -o ${id}.tiddit --bam $bam
	grep -E \"#|PASS\" ${id}.tiddit.vcf > ${id}.tiddit.filtered.vcf
	"""
}


process cnvnator {
	cpus = 24
	container = '/fs1/resources/containers/wgs_cnvnator_2019-09-06.sif'
	scratch '/local/scratch'
	stageInMode 'copy'
	stageOutMode 'copy'
	time '10h'
	tag "$id"
	memory '80GB'

	when:
		params.sv && !params.onco

	input:
		set group, id, file(bam), file(bai) from bam_nator

	output:
		set group, id, file("${id}.cnvnator_calls*") into cnvnator_subchr

	shell:
	'''
	for chr in 1 2 3 4 5 6 7 8 9 10 11 12 13 14 15 16 17 18 19 20 21 22 'X' 'Y'; do
	  cnvnator -root !{id}.root.$chr -chrom $chr -tree !{bam} &&
	  cnvnator -root !{id}.root.$chr -chrom $chr -his 100 &&
	  cnvnator -root !{id}.root.$chr -chrom $chr -stat 100 &&
	  cnvnator -root !{id}.root.$chr -chrom $chr -partition 100 &&
	  cnvnator -root !{id}.root.$chr -chrom $chr -call 100  > !{id}.cnvnator_calls_$chr &
	done
	wait
	'''
}


process merge_cnvnator {
	cpus 20
	container = '/fs1/resources/containers/wgs_cnvnator_2019-09-06.sif'
	publishDir "${OUTDIR}/sv_vcf/", mode: 'copy', overwrite: 'true'
	tag "$group"
	memory '32GB'

	input:
		set group, id, file(chr_vcf) from cnvnator_subchr
	output:
		set group, id, file("${id}.cnvnator.merged.vcf") into merged_cnvnator

	script:
	parts = chr_vcf.join(' ')
	"""
	cat $parts >> ${id}.cnvnator.calls
	cnvnator2VCF.pl -prefix ID -reference GRCh38 ${id}.cnvnator.calls $params.split_ref > ${id}.cnvnator.vcf
	mergeCNVnator.pl ${id}.cnvnator.vcf > ${id}.cnvnator.merged.vcf
	"""
}

process post_cnvnator {
	cpus 1
	
	input:
		set group, id, file(vcf) from merged_cnvnator

	output:
		set group, id, file("${id}.cnvnator.merged.renamed.vcf.gz"), file("${id}.cnvnator.merged.renamed.vcf.gz.tbi") into called_cnvnator
	"""
	java -jar /opt/conda/envs/CMD-WGS/share/picard-2.21.2-1/picard.jar \\
	RenameSampleInVcf INPUT=$vcf OUTPUT=${id}.cnvnator.merged.renamed.vcf NEW_SAMPLE_NAME=$id
	bgzip ${id}.cnvnator.merged.renamed.vcf
	tabix ${id}.cnvnator.merged.renamed.vcf.gz
	"""
}

process svdb_merge {
	cpus 1
	cache 'deep'
	tag "$group"
	publishDir "${OUTDIR}/sv_vcf/merged/", mode: 'copy', overwrite: 'true'

	input:
		set group, id, file(mantaV) from called_manta.groupTuple()
		set group, id, file(tidditV) from called_tiddit.groupTuple()
		set group, id, file(natorV), file(natorI) from called_cnvnator.groupTuple()
		
	output:
		set group, id, file("${group}.merged.vcf") into vcf_vep, annotsv_vcf

	script:

		if (mode == "family") {
			vcfs = []
			manta = []
			tiddit = []
			cnvnator = []
			for (i = 1; i <= mantaV.size(); i++) {
				tmp = mantaV[i-1] + ':manta' + "${i}"
				tmp1 = tidditV[i-1] + ':tiddit' + "${i}"
				tmp2 = natorV[i-1] + ':cnvnator' + "${i}"
				vcfs = vcfs + tmp + tmp1 + tmp2
				mt = 'manta' + "${i}"
				tt = 'tiddit' + "${i}"
				ct = 'cnvnator' + "${i}"
				manta = manta + mt
				tiddit = tiddit + tt
				cnvnator = cnvnator + ct
			}
			prio = manta + tiddit + cnvnator
			prio = prio.join(',')
			vcfs = vcfs.join(' ')
			"""
			source activate py3-env
			svdb --merge --vcf $vcfs --no_intra --pass_only --bnd_distance 2500 --overlap 0.7 --priority $prio > ${group}.merged_tmp.vcf
			merge_callsets.pl ${group}.merged_tmp.vcf > ${group}.merged.vcf
			"""
		}

		else {
			tmp = mantaV.collect {it + ':manta ' } + tidditV.collect {it + ':tiddit ' } + natorV.collect {it + ':cnvnator ' }
			vcfs = tmp.join(' ')
			"""
			source activate py3-env
			svdb --merge --vcf $vcfs --no_intra --pass_only --bnd_distance 2500 --overlap 0.7 --priority manta,tiddit,cnvnator > ${group}.merged.vcf
			"""
		}

}

//create AnnotSV tsv file
process annotsv {
	container = '/fs1/resources/containers/annotsv.v2.3.sif'
	cpus 2
	tag "$group"
	publishDir "${OUTDIR}/annotsv/", mode: 'copy', overwrite: 'true'

	input:
		set group, id, file(sv) from annotsv_vcf.mix(annotsv_panel)
		
	output:
		set group, file("${group}_annotsv.tsv") into annotsv

	"""
	export ANNOTSV="/AnnotSV"
	/AnnotSV/bin/AnnotSV -SvinputFile $sv \\
		-typeOfAnnotation full \\
		-outputDir $group \\
		-genomeBuild GRCh38
	mv $group/*.annotated.tsv ${group}_annotsv.tsv
	"""
}

process vep_sv {
	cpus 56
	container = '/fs1/resources/containers/ensembl-vep_latest.sif'
	tag "$group"
	
	input:
		set group, id, file(vcf) from vcf_vep.mix(vep_sv_panel)

	output:
		set group, id, file("${group}.vep.vcf") into vep_vcf

	"""
	vep \\
		-i $vcf \\
		-o ${group}.vep.vcf \\
		--offline \\
		--merged \\
		--everything \\
		--vcf \\
		--no_stats \\
		--fork ${task.cpus} \\
		--force_overwrite \\
		--plugin LoFtool \\
		--fasta $params.VEP_FASTA \\
		--dir_cache $params.VEP_CACHE \\
		--dir_plugins $params.VEP_CACHE/Plugins \\
		--max_sv_size 50000000 \\
		--distance 200 -cache
	"""
}

process postprocess_vep {
	cpus = 1
	tag "$group"

	input:
		set group, id, file(vcf) from vep_vcf

	output:
		set group, file("${group}.vep.clean.merge.omim.vcf") into artefact_vcf
	
	"""
	python /fs1/viktor/nextflow_svwgs/bin/cleanVCF.py --vcf $vcf > ${group}.vep.clean.vcf
	svdb --merge --overlap 0.9 --notag --vcf ${group}.vep.clean.vcf > ${group}.vep.clean.merge.vcf
	sed -i '3 i ##INFO=<ID=set,Number=1,Type=String,Description="Source VCF for the merged record in SVDB">' ${group}.vep.clean.merge.vcf
<<<<<<< HEAD
	sed -i '3 i ##INFO=<ID=VARID,Number=1,Type=String,Description="The variant ID of merged samples">' ${group}.vep.clean.merge.vcf
=======
    sed -i '3 i ##INFO=<ID=VARID,Number=1,Type=String,Description="The variant ID of merged samples">' ${group}.vep.clean.merge.vcf
>>>>>>> a96c6087
	add_omim.pl ${group}.vep.clean.merge.vcf > ${group}.vep.clean.merge.omim.vcf
	"""
}

// Query artefact db
process artefact {
	cpus 1
	tag "$group"

	input:
		set group, file(sv) from artefact_vcf

	output:
		set group, file("${group}.artefact.vcf") into manip_vcf

	"""
	source activate py3-env
	svdb \\
	--sqdb $params.svdb --query \\
	--query_vcf $sv --out_occ ACOUNT --out_frq AFRQ > ${group}.artefact.vcf
	"""
}


process prescore {
	cpus 1
	tag "$group"

	input:
		set group, file(sv_artefact) from manip_vcf
		file(ped) from ped_prescore
		set group, file(annotsv) from annotsv

	output:
		set group, file("${group}.annotatedSV.vcf") into annotatedSV

	"""
	prescore_sv.pl \\
	--sv $sv_artefact --ped $ped --annotsv $annotsv --osv ${group}.annotatedSV.vcf
	"""
}

process score_sv {
	cpus 5
	tag "$group $mode"
	publishDir "${OUTDIR}/vcf", mode: 'copy', overwrite: 'true', pattern: '*.vcf.gz*'

	input:
		set group, file(vcf) from annotatedSV

	output:
		set group, file("${group}.sv.scored.sorted.vcf.gz"), file("${group}.sv.scored.sorted.vcf.gz.tbi") into sv_rescore
		file("${group}.INFO") into sv_INFO
				
	script:
	
		if (mode == "family") {
			"""
			genmod score -i $group -c $params.svrank_model -r $vcf -o ${group}.sv.scored_tmp.vcf
			bcftools sort -O v -o ${group}.sv.scored.sorted.vcf ${group}.sv.scored_tmp.vcf 
			bgzip -@ ${task.cpus} ${group}.sv.scored.sorted.vcf -f
			tabix ${group}.sv.scored.sorted.vcf.gz -f
			echo "SV	${OUTDIR}/vcf/${group}.sv.scored.sorted.vcf.gz" > ${group}.INFO
			"""
		}
		else {
			"""
			genmod score -i $group -c $params.svrank_model_s -r $vcf -o ${group}.sv.scored.vcf
			bcftools sort -O v -o ${group}.sv.scored.sorted.vcf ${group}.sv.scored.vcf
			bgzip -@ ${task.cpus} ${group}.sv.scored.sorted.vcf -f
			tabix ${group}.sv.scored.sorted.vcf.gz -f
			echo "SV	${OUTDIR}/vcf/${group}.sv.scored.sorted.vcf.gz" > ${group}.INFO
			"""
		}
}

process compound_finder {
	cpus 5
	tag "$group $mode"
	publishDir "${OUTDIR}/vcf", mode: 'copy', overwrite: 'true', pattern: '*.vcf.gz*'

	when:
		mode == "family"

	input:
		set group, file(vcf), file(tbi) from sv_rescore
		file(ped) from ped_compound
		set group, file(snv), file(tbi) from snv_sv_vcf

	output:
		set group, file("${group}.snv.rescored.sorted.vcf.gz"), file("${group}.snv.rescored.sorted.vcf.gz.tbi"), \
			file("${group}.sv.rescored.sorted.vcf.gz"), file("${group}.sv.rescored.sorted.vcf.gz.tbi") into vcf_yaml
		file("${group}.INFO") into svcompound_INFO
				
	script:
		"""
		compound_finder.pl \\
			--sv $vcf --ped $ped --snv $snv \\
			--osv ${group}.sv.rescored.sorted.vcf \\
			--osnv ${group}.snv.rescored.sorted.vcf 
		bgzip -@ ${task.cpus} ${group}.sv.rescored.sorted.vcf -f
		bgzip -@ ${task.cpus} ${group}.snv.rescored.sorted.vcf -f
		tabix ${group}.sv.rescored.sorted.vcf.gz -f
		tabix ${group}.snv.rescored.sorted.vcf.gz -f
		echo "SVc	${OUTDIR}/vcf/${group}.sv.rescored.sorted.vcf.gz,${OUTDIR}/vcf/${group}.snv.rescored.sorted.vcf.gz" > ${group}.INFO
		"""

}

// Collects $group.INFO files from each process output that should be included in the yaml for scout loading //
// If a new process needs to be added to yaml. It needs to follow this procedure, as well as be handled in create_yml.pl //
bam_INFO
	.mix(snv_INFO,sv_INFO,str_INFO,peddy_INFO,madde_INFO,svcompound_INFO)
	.collectFile()
	.set{ yaml_INFO }

process create_yaml {
	queue 'bigmem'
	publishDir "${OUTDIR}/yaml", mode: 'copy' , overwrite: 'true'
	publishDir "${CRONDIR}/scout", mode: 'copy' , overwrite: 'true'
	errorStrategy 'retry'
	maxErrors 5
	tag "$group"

	input:
		file(INFO) from yaml_INFO
		file(ped) from ped_scout
		set group, id, sex, mother, father, phenotype, diagnosis, type, assay from yml_diag

	output:
		set group, file("${group}.yaml") into yaml

	script:

	"""
	export PORT_CMDSCOUT2_MONGODB=33002 #TA BORT VÄLDIGT FULT
	create_yml.pl \\
		--g $group --d $diagnosis --p PORT_CMDSCOUT2_MONGODB --out ${group}.yaml --ped $ped --files $INFO --assay $assay
	"""
}<|MERGE_RESOLUTION|>--- conflicted
+++ resolved
@@ -271,75 +271,6 @@
 	"""
 }
 
-<<<<<<< HEAD
-//Collect various QC data: TODO MOVE qc_sentieon to container!
-process sentieon_qc {
-	cpus 54
-	memory '64 GB'
-	publishDir "${OUTDIR}/qc", mode: 'copy' , overwrite: 'true'
-	tag "$id"
-
-	input:
-		set id, group, file(bam), file(bai), file(dedup) from qc_bam.mix(qc_merged_bam).join(merged_dedup_metrics)
-
-	output:
-		set id, file("${id}.QC") into qc_cdm
-
-	script:
-		target = ""
-		panel = ""
-		cov = "WgsMetricsAlgo wgs_metrics.txt"
-		assay = "wgs"
-		if( params.onco ) {
-			target = "--interval $params.intervals"
-			panel = params.panelhs + "${bam}" + params.panelhs2 
-			cov = "CoverageMetrics --cov_thresh 1 --cov_thresh 10 --cov_thresh 30 --cov_thresh 100 --cov_thresh 250 --cov_thresh 500 cov_metrics.txt"
-			assay = "panel"
-		}
-	"""
-	sentieon driver \\
-		-r $genome_file $target \\
-		-t ${task.cpus} \\
-		-i ${bam} \\
-		--algo MeanQualityByCycle mq_metrics.txt \\
-		--algo QualDistribution qd_metrics.txt \\
-		--algo GCBias --summary gc_summary.txt gc_metrics.txt \\
-		--algo AlignmentStat aln_metrics.txt \\
-		--algo InsertSizeMetricAlgo is_metrics.txt \\
-		--algo $cov
-	$panel
-	qc_sentieon.pl $id $assay > ${id}.QC
-	"""
-}
-
-
-// Load QC data into CDM (via middleman)
-process qc_to_cdm {
-	cpus 1
-	errorStrategy 'retry'
-	maxErrors 5
-	publishDir "${CRONDIR}/qc", mode: 'copy' , overwrite: 'true'
-	tag "$id"
-	
-	input:
-		set id, file(qc) from qc_cdm
-		set id, diagnosis, r1, r2 from qc_extra
-
-	output:
-		file("${id}.cdm") into cdm_done
-
-	script:
-		parts = r1.split('/')
-		idx =  parts.findIndexOf {it ==~ /......_......_...._........../}
-		rundir = parts[0..idx].join("/")
-
-	"""
-	echo "--run-folder $rundir --sample-id $id --subassay $diagnosis --assay wgs --qc ${OUTDIR}/qc/${id}.QC" > ${id}.cdm
-	"""
-}
-
-=======
->>>>>>> a96c6087
 process bqsr {
 	cpus 16
 	errorStrategy 'retry'
@@ -398,13 +329,9 @@
 		set val(id), group, file(bams), file(bais) from all_dedup_bams_mergepublish.groupTuple(by: [0,1])
 
 	output:
-<<<<<<< HEAD
 		set group, id, file("${id}_merged_dedup.bam"), file("${id}_merged_dedup.bam.bai") into chanjo_bam, expansionhunter_bam, yaml_bam, cov_bam, bam_manta, bam_nator, bam_tiddit, bam_manta_panel, bam_delly_panel
+		set id, file("${id}_merged_dedup.bam"), file("${id}_merged_dedup.bam.bai") into qc_bam
 		file("${group}.INFO") into bam_INFO
-=======
-		set group, id, file("${id}_merged_dedup.bam"), file("${id}_merged_dedup.bam.bai") into chanjo_bam, expansionhunter_bam, yaml_bam, cov_bam, bam_manta, bam_nator, bam_tiddit
-		set id, file("${id}_merged_dedup.bam"), file("${id}_merged_dedup.bam.bai") into qc_bam
->>>>>>> a96c6087
 
 	script:
 		bams_sorted_str = bams.sort(false) { a, b -> a.getBaseName().tokenize("_")[0] as Integer <=> b.getBaseName().tokenize("_")[0] as Integer } .join(' -i ')
@@ -1630,11 +1557,7 @@
 	python /fs1/viktor/nextflow_svwgs/bin/cleanVCF.py --vcf $vcf > ${group}.vep.clean.vcf
 	svdb --merge --overlap 0.9 --notag --vcf ${group}.vep.clean.vcf > ${group}.vep.clean.merge.vcf
 	sed -i '3 i ##INFO=<ID=set,Number=1,Type=String,Description="Source VCF for the merged record in SVDB">' ${group}.vep.clean.merge.vcf
-<<<<<<< HEAD
-	sed -i '3 i ##INFO=<ID=VARID,Number=1,Type=String,Description="The variant ID of merged samples">' ${group}.vep.clean.merge.vcf
-=======
     sed -i '3 i ##INFO=<ID=VARID,Number=1,Type=String,Description="The variant ID of merged samples">' ${group}.vep.clean.merge.vcf
->>>>>>> a96c6087
 	add_omim.pl ${group}.vep.clean.merge.vcf > ${group}.vep.clean.merge.omim.vcf
 	"""
 }
