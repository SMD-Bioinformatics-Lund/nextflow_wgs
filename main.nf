--- conflicted
+++ resolved
@@ -1442,18 +1442,19 @@
 	tag "$group"
 	publishDir "${OUTDIR}/vcf", mode: 'copy', overwrite: 'true', pattern: '*.vcf'
 
+	// when:
+// <<<<<<< HEAD
+// 		params.antype != "panel"
+    
+//     input:
+//         set group, id, file(bam), file(bai) from mutserve_bam.groupTuple()
+// =======
 	when:
-<<<<<<< HEAD
-		params.antype != "panel"
-    
-    input:
-        set group, id, file(bam), file(bai) from mutserve_bam.groupTuple()
-=======
 		!params.onco
 	
 	input:
 		set group, id, file(bam), file(bai) from mutserve_bam.groupTuple()
->>>>>>> a7f13173
+// >>>>>>> master
 
 	output:
 		set group, id, file("${group}.mutect2.vcf") into ms_vcfs_1, ms_vcfs_2
@@ -3166,9 +3167,6 @@
 		touch "${group}.merged.filtered.melt.vcf"
 		${svdb_merge_panel_version(task)}
 		"""
-<<<<<<< HEAD
-	}
-=======
 }
 def svdb_merge_panel_version(task) {
 	"""
@@ -3178,7 +3176,6 @@
 	    samtools: \$(echo \$(samtools --version 2>&1) | sed 's/^.*samtools //; s/Using.*\$//')
 	END_VERSIONS
 	"""
->>>>>>> a7f13173
 }
 
 process tiddit {
@@ -3340,7 +3337,6 @@
 		"""
 }
 
-//create AnnotSV tsv file
 process annotsv {
 	container = '/fs1/resources/containers/annotsv.v2.3.sif'
 	cpus 2
@@ -3356,25 +3352,8 @@
 		set group, file("${group}_annotsv.tsv") into annotsv, annotsv_ma, annotsv_fa
 		set group, file("*versions.yml") into ch_annotsv_versions
 
-	script:
-		"""
-		export ANNOTSV="/AnnotSV"
-		/AnnotSV/bin/AnnotSV -SvinputFile $sv \\
-			-typeOfAnnotation full \\
-			-outputDir $group \\
-			-genomeBuild GRCh38
-		mv $group/*.annotated.tsv ${group}_annotsv.tsv
-
-		${annotsv_version(task)}
-		"""
-
-	stub:
-		"""
-		export ANNOTSV="/AnnotSV"
-		touch "${group}_annotsv.tsv"
-
-<<<<<<< HEAD
 	shell:
+		version_str = annotsv_version(task)
 		'''
 		export ANNOTSV="/AnnotSV"
 		/AnnotSV/bin/AnnotSV -SvinputFile !{sv} \\
@@ -3386,19 +3365,21 @@
 		else
 		    echo "1\n" > !{group}_annotsv.tsv
 		fi
+		echo "!{version_str}" > "!{task.process}_versions.yml"
 		'''
-=======
-		${annotsv_version(task)}
+
+	stub:
+		version_str = annotsv_version(task)
+		"""
+		export ANNOTSV="/AnnotSV"
+		touch "${group}_annotsv.tsv"
+
+		echo "${version_str}" > "${task.process}_versions.yml"
 		"""
 }
 def annotsv_version(task) {
-	"""
-	cat <<-END_VERSIONS > ${task.process}_versions.yml
-	${task.process}:
-	    annotsv: \$( echo \$(/AnnotSV/bin/AnnotSV --version) | sed -e "s/AnnotSV //g ; s/Copyright.*//" )
-	END_VERSIONS	
-	"""
->>>>>>> a7f13173
+	"""${task.process}:
+	    annotsv: \$( echo \$(/AnnotSV/bin/AnnotSV --version) | sed -e "s/AnnotSV //g ; s/Copyright.*//" )"""
 }
 
 process vep_sv {
@@ -3422,6 +3403,7 @@
 			-o ${group}.vep.vcf \\
 			--offline \\
 			--merged \\
+			--format vcf \\
 			--everything \\
 			--synonyms $params.SYNONYMS \\
 			--vcf \\
@@ -3446,31 +3428,10 @@
 }
 def vep_sv_version(task) {
 	"""
-<<<<<<< HEAD
-	vep \\
-		-i $vcf \\
-		-o ${group}.vep.vcf \\
-		--offline \\
-		--merged \\
-		--format vcf \\
-		--everything \\
-		--synonyms $params.SYNONYMS \\
-		--vcf \\
-		--no_stats \\
-		--fork ${task.cpus} \\
-		--force_overwrite \\
-		--plugin LoFtool \\
-		--fasta $params.VEP_FASTA \\
-		--dir_cache $params.VEP_CACHE \\
-		--dir_plugins $params.VEP_CACHE/Plugins \\
-		--max_sv_size 50000000 \\
-		--distance 200 -cache
-=======
 	cat <<-END_VERSIONS > ${task.process}_versions.yml
 	${task.process}:
 	    vep: \$( echo \$(vep --help 2>&1) | sed 's/^.*Versions:.*ensembl-vep : // ; s/ .*\$//')
 	END_VERSIONS
->>>>>>> a7f13173
 	"""
 }
 
