#!/usr/bin/env nextflow

// GENERAL PATHS //
OUTDIR = params.outdir+'/'+params.subdir
CRONDIR = params.crondir

// SENTIEON CONFIGS //
K_size      = 100000000
sentieon_model = params.sentieon_model
bwa_num_shards = params.bwa_shards
bwa_shards = Channel.from( 0..bwa_num_shards-1 )
genomic_num_shards = params.genomic_shards_num

// FASTA //
genome_file = params.genome_file

PON = [F: params.GATK_PON_FEMALE, M: params.GATK_PON_MALE]

// Count lines of input csv, if more than 2(header + 1 ind) then mode is set to family //
csv = file(params.csv)
mode = csv.countLines() > 2 ? "family" : "single"
trio = csv.countLines() > 3 ? true : false
println(csv)
println(mode)
println(trio)

workflow.onComplete {

	def msg = """\
		Pipeline execution summary
		---------------------------
		Completed at: ${workflow.complete}
		Duration    : ${workflow.duration}
		Success     : ${workflow.success}
		scriptFile  : ${workflow.scriptFile}
		workDir     : ${workflow.workDir}
		exit status : ${workflow.exitStatus}
		errorMessage: ${workflow.errorMessage}
		errorReport :
		"""
		.stripIndent()
	def error = """\
		${workflow.errorReport}
		"""
		.stripIndent()

	base = csv.getBaseName()
	logFile = file("/fs1/results/cron/logs/" + base + ".complete")
	logFile.text = msg
	logFile.append(error)
}

// Input channels for alignment, variant calling and annotation //
Channel
	.fromPath(params.csv)
	.splitCsv(header:true)
	.map{ row-> tuple(row.group, row.id, file(row.read1), file(row.read2)) }
	.into { input_files; vcf_info }

fastq = Channel.create()
bam_choice = Channel.create()
vcf_choice = Channel.create()
fastq_sharded = Channel.create()
gvcf_choice = Channel.create()
fastq_umi = Channel.create()

// If input files are fastq -> normal path. Flags affecting; --shardbwa (sharded bwa) --align(req), --varcall(if variant calling is to be done) and --annotate(if --varcall)
// bam -> skips align and is variant called (if --varcall is present) and annotated (if --annotate is present)
// vcf skips align + varcall and is only annotated (if --annotate is present)

// If .bam -> value 1, else if .vcf -> value 2 else if .gvcf -> value 4 else if none(.fq.gz) if params.shardbwa true -> value 3 otherwise 0
input_files.view().choice(fastq, bam_choice, vcf_choice, fastq_sharded, gvcf_choice, fastq_umi) { it[2]  =~ /\.bam/ ? 1 : ( it[2] =~ /\.vcf/ ? 2 : ( it[2] =~ /\.gvcf/ ? 4 : (params.shardbwa ? 3 : (params.umi ? 5 : 0))))  }

bam_choice
	.into{ expansionhunter_bam_choice; dnascope_bam_choice; chanjo_bam_choice }

// Input channels for various meta information //
Channel
	.fromPath(params.csv)
	.splitCsv(header:true)
	.map{ row-> tuple(row.id, row.diagnosis, row.read1, row.read2) }
	.set{ qc_extra }

Channel
	.fromPath(params.csv)
	.splitCsv(header:true)
	.map{ row-> tuple(row.group, row.id, row.sex, row.mother, row.father, row.phenotype, row.diagnosis, row.type, row.assay, row.clarity_sample_id, (row.containsKey("ffpe") ? row.ffpe : false), (row.containsKey("analysis") ? row.analysis : false) ) }
	.into { ped; yml_diag; meta_upd; meta_str }


Channel
	.fromPath(params.csv)
	.splitCsv(header:true)
	.map{ row-> tuple(row.group, row.id, row.sex, row.type) }
	.into { meta_gatkcov; meta_exp; meta_svbed; meta_pod}


// Check whether genome assembly is indexed //
if(genome_file ){
	bwaId = Channel
			.fromPath("${genome_file}.bwt")
			.ifEmpty { exit 1, "BWA index not found: ${genome_file}.bwt" }
}

// Create genomic shards //
Channel
	.fromPath(params.genomic_shards_file)
	.splitCsv(header:false)
	.into { locuscollector_shards; dedup_shards; genomicshards }

// A channel to pair neighbouring bams and vcfs. 0 and top value removed later
// Needs to be 0..n+1 where n is number of shards in shards.csv
Channel
	.from( 0..(genomic_num_shards+1) )
	.collate( 3,1, false )
	.set{ neighbour_shards }

//merge genomic shards with neighbouring shard combinations
genomicshards
	.merge(tuple(neighbour_shards))
	.into{ bqsr_shard_shard; varcall_shard_shard }

process fastp {
	cpus 10
	tag "$id"
	container = '/fs1/resources/containers/container_twist-brca.sif'
	containerOptions = '--bind /fs1/'

	when:
		params.umi

	input:
		set group, val(id), r1, r2 from fastq_umi

	output:
		set group, val(id), file("${id}_R1_a_q_u_trimmed.fq.gz"),file("${id}_R2_a_q_u_trimmed.fq.gz") into fastq_trimmed

	script:
		"""
		fastp -i $r1 -I $r2 --stdout \\
			-U --umi_loc=per_read --umi_len=3 \\
			-w ${task.cpus} \\
		| fastp --stdin --interleaved_in -f 2 -F 2 \\
			-o ${id}_R1_a_q_u_trimmed.fq.gz \\
			-O ${id}_R2_a_q_u_trimmed.fq.gz \\
			-l 30 \\
			-w ${task.cpus}
		"""
}

// Align fractions of fastq files with BWA
process bwa_align_sharded {
	cpus 50
	memory '64 GB'
	tag "$id $shard"

	input:
		set val(shard), val(group), val(id), r1, r2 from bwa_shards.combine(fastq_sharded)

	output:
		set val(id), group, file("${id}_${shard}.bwa.sort.bam"), file("${id}_${shard}.bwa.sort.bam.bai") into bwa_shards_ch

	when:
		params.align && params.shardbwa

	"""
	sentieon bwa mem -M \\
		-R '@RG\\tID:${id}\\tSM:${id}\\tPL:illumina' \\
		-K $K_size \\
		-t ${task.cpus} \\
		-p $genome_file '<sentieon fqidx extract -F $shard/$bwa_num_shards -K $K_size $r1 $r2' | sentieon util sort \\
		-r $genome_file \\
		-o ${id}_${shard}.bwa.sort.bam \\
		-t ${task.cpus} --sam2bam -i -
	"""
}

// Merge the fractioned bam files
process bwa_merge_shards {
	cpus 50
	tag "$id"

	input:
		set val(id), group, file(shard), file(shard_bai) from bwa_shards_ch.groupTuple(by: [0,1])

	output:
		set id, group, file("${id}_merged.bam"), file("${id}_merged.bam.bai") into merged_bam

	when:
		params.shardbwa
	
	script:
		bams = shard.sort(false) { a, b -> a.getBaseName() <=> b.getBaseName() } .join(' ')

	"""
	sentieon util merge -o ${id}_merged.bam ${bams}
	"""
}

// ALTERNATIVE PATH: Unsharded BWA, utilize local scratch space.
process bwa_align {
	cpus 50
	memory '64 GB'
	scratch true
	stageInMode 'copy'
	stageOutMode 'copy'
	tag "$id"

	input:
		set val(group), val(id), file(r1), file(r2) from fastq.mix(fastq_trimmed)

	output:
		set id, group, file("${id}_merged.bam"), file("${id}_merged.bam.bai") into bam

	when:
		params.align && !params.shardbwa

	"""
	sentieon bwa mem \\
		-M \\
		-R '@RG\\tID:${id}\\tSM:${id}\\tPL:illumina' \\
		-t ${task.cpus} \\
		$genome_file $r1 $r2 \\
		| sentieon util sort \\
		-r $genome_file \\
		-o ${id}_merged.bam \\
		-t ${task.cpus} --sam2bam -i -
	"""
}



// Collect information that will be used by to remove duplicate reads.
// The output of this step needs to be uncompressed (Sentieon manual uses .gz)
// or the command will occasionally crash in Sentieon 201808.07 (works in earlier)
process locus_collector {
	cpus 16
	errorStrategy 'retry'
	maxErrors 5
	tag "$id ($shard_name)"

	input:
		set id, group, file(bam), file(bai), val(shard_name), val(shard) from bam.mix(merged_bam).combine(locuscollector_shards)

	output:
		set val(id), group, file("${shard_name}_${id}.score"), file("${shard_name}_${id}.score.idx") into locus_collector_scores
		set val(id), file(bam), file(bai) into merged_bam_id

	"""
	sentieon driver \\
		-t ${task.cpus} \\
		-i $bam $shard \\
		--algo LocusCollector \\
		--fun score_info ${shard_name}_${id}.score
	"""
}

// Remove duplicate reads
process dedup {
	cpus 16
	cache 'deep'
	tag "$id ($shard_name)"

	input:
		set val(id), group, file(score), file(idx), file(bam), file(bai), val(shard_name), val(shard) \
			from locus_collector_scores.groupTuple(by: [0,1]).join(merged_bam_id).combine(dedup_shards)

	output:
		set val(id), group, file("${shard_name}_${id}.bam"), file("${shard_name}_${id}.bam.bai") into all_dedup_bams_bqsr, all_dedup_bams_dnascope, all_dedup_bams_mergepublish
		set id, file("${shard_name}_${id}_dedup_metrics.txt") into dedup_metrics

	script:
		scores = score.sort(false) { a, b -> a.getBaseName().tokenize("_")[0] as Integer <=> b.getBaseName().tokenize("_")[0] as Integer } .join(' --score_info ')

	"""
	sentieon driver \\
		-t ${task.cpus} \\
		-i $bam $shard \\
		--algo Dedup --score_info $scores \\
		--metrics ${shard_name}_${id}_dedup_metrics.txt \\
		--rmdup ${shard_name}_${id}.bam
	"""

}

process dedup_metrics_merge {
	tag "$id"

	input:
		set id, file(dedup) from dedup_metrics.groupTuple()

	output:
		set id, file("dedup_metrics.txt") into merged_dedup_metrics

	"""
	sentieon driver --passthru --algo Dedup --merge dedup_metrics.txt $dedup
	"""
}

process bqsr {
	cpus 16
	errorStrategy 'retry'
	maxErrors 5
	tag "$id ($shard_name)"

	input:
		set val(id), group, file(bams), file(bai), val(shard_name), val(shard), val(one), val(two), val(three) from \
			all_dedup_bams_bqsr.groupTuple(by: [0,1]).combine(bqsr_shard_shard)

	output:
		set val(id), file("${shard_name}_${id}.bqsr.table") into bqsr_table

	script:
		combo = [one, two, three]
		combo = (combo - 0) //first dummy value
		combo = (combo - (genomic_num_shards+1)) //last dummy value
		commons = combo.collect{ "${it}_${id}.bam" }   //add .bam to each shardie, remove all other bams
		bam_neigh = commons.join(' -i ')

	"""
	sentieon driver \\
		-t ${task.cpus} \\
		-r $genome_file \\
		-i $bam_neigh $shard \\
		--algo QualCal -k $params.KNOWN ${shard_name}_${id}.bqsr.table
	"""
}

// Merge the bqrs shards
process merge_bqsr {
	publishDir "${OUTDIR}/bqsr", mode: 'copy', overwrite: 'true'
	tag "$id"

	input:
		set id, file(tables) from bqsr_table.groupTuple()

	output:
		set val(id), file("${id}_merged.bqsr.table") into bqsr_merged

	"""
	sentieon driver \\
		--passthru \\
		--algo QualCal \\
		--merge ${id}_merged.bqsr.table $tables
	"""
}


process merge_dedup_bam {
	cpus 1
	publishDir "${OUTDIR}/bam", mode: 'copy', overwrite: 'true', pattern: '*.bam*'
	tag "$id"

	input:
		set val(id), group, file(bams), file(bais) from all_dedup_bams_mergepublish.groupTuple(by: [0,1])

	output:
		set group, id, file("${id}_merged_dedup.bam"), file("${id}_merged_dedup.bam.bai") into chanjo_bam, expansionhunter_bam, yaml_bam, cov_bam, bam_manta, bam_nator, bam_tiddit, bam_manta_panel, bam_delly_panel, bam_cnvkit_panel
		set id, group, file("${id}_merged_dedup.bam"), file("${id}_merged_dedup.bam.bai") into qc_bam, bam_melt
		file("${group}.INFO") into bam_INFO

	script:
		bams_sorted_str = bams.sort(false) { a, b -> a.getBaseName().tokenize("_")[0] as Integer <=> b.getBaseName().tokenize("_")[0] as Integer } .join(' -i ')
		bgroup = "bams"

	"""
	sentieon util merge -i ${bams_sorted_str} -o ${id}_merged_dedup.bam --mergemode 10
	echo "BAM	$id	${OUTDIR}/bam/${id}_merged_dedup.bam" > ${group}.INFO
	"""
}

//Collect various QC data: TODO MOVE qc_sentieon to container!
process sentieon_qc {
	cpus 54
	memory '64 GB'
	publishDir "${OUTDIR}/qc", mode: 'copy' , overwrite: 'true'
	tag "$id"
	cache 'deep'

	input:
		set id, group, file(bam), file(bai), file(dedup) from qc_bam.join(merged_dedup_metrics)

	output:
		set id, file("${id}.QC") into qc_cdm, qc_melt

	script:
		target = ""
		panel = ""
		cov = "WgsMetricsAlgo wgs_metrics.txt"
		assay = "wgs"
		if( params.onco || params.exome) {
			target = "--interval $params.intervals"
			panel = params.panelhs + "${bam}" + params.panelhs2 
			cov = "CoverageMetrics --cov_thresh 1 --cov_thresh 10 --cov_thresh 30 --cov_thresh 100 --cov_thresh 250 --cov_thresh 500 cov_metrics.txt"
			assay = "panel"
		}
		
	"""
	sentieon driver \\
		-r $genome_file $target \\
		-t ${task.cpus} \\
		-i ${bam} \\
		--algo MeanQualityByCycle mq_metrics.txt \\
		--algo QualDistribution qd_metrics.txt \\
		--algo GCBias --summary gc_summary.txt gc_metrics.txt \\
		--algo AlignmentStat aln_metrics.txt \\
		--algo InsertSizeMetricAlgo is_metrics.txt \\
		--algo $cov
	$panel
	qc_sentieon.pl $id $assay > ${id}.QC
	"""
}


// Load QC data into CDM (via middleman)
process qc_to_cdm {
	cpus 1
	errorStrategy 'retry'
	maxErrors 5
	publishDir "${CRONDIR}/qc", mode: 'copy' , overwrite: 'true'
	tag "$id"

	when:
		!params.noupload
	
	input:
		set id, file(qc), diagnosis, r1, r2 from qc_cdm.join(qc_extra)

	output:
		file("${id}.cdm") into cdm_done

	script:
		parts = r1.split('/')
		idx =  parts.findIndexOf {it ==~ /......_......_...._........../}
		rundir = parts[0..idx].join("/")

	"""
	echo "--run-folder $rundir --sample-id $id --subassay $diagnosis --assay $params.assay --qc ${OUTDIR}/qc/${id}.QC" > ${id}.cdm
	"""
}

// Calculate coverage for chanjo
process chanjo_sambamba {
	cpus 16
	memory '64 GB'
	publishDir "${OUTDIR}/cov"
	tag "$id"

	when:
		params.varcall

	input:	
		set group, id, file(bam), file(bai) from chanjo_bam.mix(chanjo_bam_choice)

	output:
		file("${id}.bwa.chanjo.cov") into chanjocov

	"""
	sambamba depth region -t ${task.cpus} -L $params.scoutbed -T 10 -T 15 -T 20 -T 50 -T 100 ${bam.toRealPath()} > ${id}.bwa.chanjo.cov
	"""
}




////////////////////////////////////////////////////////////////////////
////////////////////////// EXPANSION HUNTER ////////////////////////////
////////////////////////////////////////////////////////////////////////

// call STRs using ExpansionHunter
process expansionhunter {
	tag "$id"
	cpus 2

	when:
		params.str
		
	input:
		set group, id, file(bam), file(bai), sex, type \
			from expansionhunter_bam.mix(expansionhunter_bam_choice).join(meta_exp, by: [0,1]).filter { item -> item[5] == 'proband' }

	output:
		set group, id, file("${id}.eh.vcf") into expansionhunter_vcf

	"""
	ExpansionHunter \
		--reads ${bam.toRealPath()} \
		--reference $genome_file \
		--variant-catalog $params.expansionhunter_catalog \
		--output-prefix ${id}.eh
	"""
}

// annotate expansionhunter vcf
process stranger {
	tag "$id"

	input:
		set group, id, file(eh_vcf) from expansionhunter_vcf
        

	output:
		set group, id, file("${id}.eh.stranger.vcf") into expansionhunter_vcf_anno

	"""
	source activate py3-env
	stranger ${eh_vcf} > ${id}.eh.stranger.vcf
	"""

	
}

// split multiallelic sites in expansionhunter vcf
// FIXME: Use env variable for picard path...
process vcfbreakmulti_expansionhunter {
	publishDir "${OUTDIR}/vcf", mode: 'copy' , overwrite: 'true'
	tag "$id"

	input:
		set group, id, file(eh_vcf_anno) from expansionhunter_vcf_anno
		set group, id, sex, mother, father, phenotype, diagnosis, type, assay, clarity_sample_id, ffpe, analysis from meta_str.filter{ item -> item[7] == 'proband' }

	output:
		file("${id}.expansionhunter.vcf.gz") into expansionhunter_scout
		file("${group}.INFO") into str_INFO

	script:
		if (father == "") { father = "null" }
		if (mother == "") { mother = "null" }
		if (mode == "family") {
			"""
			java -jar /opt/conda/envs/CMD-WGS/share/picard-2.21.2-1/picard.jar RenameSampleInVcf INPUT=${eh_vcf_anno} OUTPUT=${eh_vcf_anno}.rename.vcf NEW_SAMPLE_NAME=${id}
			vcfbreakmulti ${eh_vcf_anno}.rename.vcf > ${id}.expansionhunter.vcf.tmp
			familyfy_str.pl --vcf ${id}.expansionhunter.vcf.tmp --mother $mother --father $father --out ${id}.expansionhunter.vcf
			bgzip ${id}.expansionhunter.vcf
			tabix ${id}.expansionhunter.vcf.gz
			echo "STR	${OUTDIR}/vcf/${id}.expansionhunter.vcf.gz" > ${group}.INFO
			"""
		}
		else {
			"""
			java -jar /opt/conda/envs/CMD-WGS/share/picard-2.21.2-1/picard.jar RenameSampleInVcf INPUT=${eh_vcf_anno} OUTPUT=${eh_vcf_anno}.rename.vcf NEW_SAMPLE_NAME=${id}
			vcfbreakmulti ${eh_vcf_anno}.rename.vcf > ${id}.expansionhunter.vcf
			bgzip ${id}.expansionhunter.vcf
			tabix ${id}.expansionhunter.vcf.gz
			echo "STR	${OUTDIR}/vcf/${id}.expansionhunter.vcf.gz" > ${group}.INFO
			"""
		}
}
//////////////////////////////////////////////////////////////////////////
//////////////////////////////////////////////////////////////////////////
/////////////////////////////////////////////////////////////////////////
process melt_qc_val {
	tag "$id"

	when:
		params.onco

	input:
		set id, qc from qc_melt

	output:
		set id, val(INS_SIZE), val(MEAN_DEPTH), val(COV_DEV) into qc_melt_val, qc_cnvkit_val
	
	script:
		// Collect qc-data if possible from normal sample, if only tumor; tumor
		qc.readLines().each{
			if (it =~ /\"(ins_size_dev)\" : \"(\S+)\"/) {
				ins_dev = it =~ /\"(ins_size_dev)\" : \"(\S+)\"/
			}
			if (it =~ /\"(mean_coverage)\" : \"(\S+)\"/) {
				coverage = it =~ /\"(mean_coverage)\" : \"(\S+)\"/
			}
			if (it =~ /\"(ins_size)\" : \"(\S+)\"/) {
				ins_size = it =~ /\"(ins_size)\" : \"(\S+)\"/
			}
		}
		// might need to be defined for -resume to work "def INS_SIZE" and so on....
		INS_SIZE = ins_size[0][2]
		MEAN_DEPTH = coverage[0][2]
		COV_DEV = ins_dev[0][2]
		"""
		echo hej > hej
		"""
}

// MELT always give VCFs for each type of element defined in mei_list
// If none found -> 0 byte vcf. merge_melt.pl merges the three, if all empty
// it creates a vcf with only header from params.meltheader
// merge_melt.pl gives output ${id}.melt.merged.vcf
process melt {
	cpus 3
	errorStrategy 'retry'
	container = '/fs1/resources/containers/container_twist-brca.sif'
	tag "$id"

	input:
		set id, group, file(bam), file(bai), val(INS_SIZE), val(MEAN_DEPTH), val(COV_DEV) from bam_melt.join(qc_melt_val)

	when:
		params.onco

	output:
		set group, id, file("${id}.melt.merged.vcf") into melt_vcf

	"""
	java -jar  /opt/MELT.jar Single \\
		-bamfile $bam \\
		-r 150 \\
		-h $genome_file \\
		-n $params.bed_melt \\
		-z 50000 \\
		-d 50 -t $params.mei_list \\
		-w . \\
		-b 1/2/3/4/5/6/7/8/9/10/11/12/14/15/16/18/19/20/21/22 \\
		-c $MEAN_DEPTH \\
		-cov $COV_DEV \\
		-e $INS_SIZE
	merge_melt.pl $params.meltheader $id
	"""

}

// When rerunning sample from bam, dnascope has to be run unsharded. this is mixed together with all other vcfs in a trio //
process dnascope_bam_choice {
	cpus 54
	tag "$id"

	when:
		params.varcall

	input:
		set group, id, bam, bqsr from dnascope_bam_choice

	output:
		set group, ph, file("${id}.dnascope.gvcf.gz"), file("${id}.dnascope.gvcf.gz.tbi") into complete_vcf_choice

	script:
	vgroup = "vcfs"
	ph = "dnascope_choice"
	"""
	sentieon driver \\
		-t ${task.cpus} \\
		-r $genome_file \\
		-i ${bam.toRealPath()} \\
		-q $bqsr \\
		--algo DNAscope --emit_mode GVCF ${id}.dnascope.gvcf.gz
	"""
}

// Do variant calling using DNAscope, sharded
process dnascope {
	cpus 16
	tag "$id ($shard_name)"

	when:
		params.varcall

	input:
		set id, group, file(bams), file(bai), file(bqsr), val(shard_name), val(shard), val(one), val(two), val(three) \
			from all_dedup_bams_dnascope.groupTuple(by: [0,1]).join(bqsr_merged.groupTuple()).combine(varcall_shard_shard)
		
	output:
		set id, group, file("${shard_name}_${id}.gvcf.gz"), file("${shard_name}_${id}.gvcf.gz.tbi") into vcf_shard

	script:
		combo = [one, two, three] // one two three take on values 0 1 2, 1 2 3...30 31 32
		combo = (combo - 0) //first dummy value removed (0)
		combo = (combo - (genomic_num_shards+1)) //last dummy value removed (32)
		commons = (combo.collect{ "${it}_${id}.bam" })   //add .bam to each combo to match bam files from input channel
		bam_neigh = commons.join(' -i ') 

	"""
	sentieon driver \\
		-t ${task.cpus} \\
		-r $genome_file \\
		-i $bam_neigh $shard \\
		-q $bqsr \\
		--algo DNAscope --emit_mode GVCF ${shard_name}_${id}.gvcf.gz
	"""
}

// Merge gvcf shards
process merge_gvcf {
	cpus 16
	publishDir "${OUTDIR}/gvcf", mode: 'copy' , overwrite: 'true'
	tag "$id ($group)"

	input:
		set id, group, file(vcfs), file(idx) from vcf_shard.groupTuple(by: [0,1])

	output:
		set group, ph, file("${id}.dnascope.gvcf.gz"), file("${id}.dnascope.gvcf.gz.tbi") into complete_vcf
		set group, id, file("${id}.dnascope.gvcf.gz") into gvcf_gens

	script:
		vgroup = "vcfs"
		vcfs_sorted = vcfs.sort(false) { a, b -> a.getBaseName().tokenize("_")[0] as Integer <=> b.getBaseName().tokenize("_")[0] as Integer } .join(' ')
		ph = "normalpath"
	"""
	sentieon driver \\
		-t ${task.cpus} \\
		--passthru \\
		--algo DNAscope \\
		--merge ${id}.dnascope.gvcf.gz $vcfs_sorted
	"""
}

process gvcf_combine {
	cpus 16
	tag "$group"

	input:
		set vgroup, ph, file(vcf), file(idx) from complete_vcf.mix(complete_vcf_choice).mix(gvcf_choice).groupTuple()
		set val(group), val(id), r1, r2 from vcf_info

	output:
		set group, id, file("${group}.combined.vcf"), file("${group}.combined.vcf.idx") into combined_vcf

	script:
		all_gvcfs = vcf.join(' -v ')

	"""
	sentieon driver \\
		-t ${task.cpus} \\
		-r $genome_file \\
		--algo GVCFtyper \\
		-v $all_gvcfs ${group}.combined.vcf
	"""
}

// Create ped from input variables //
process create_ped {
	tag "$group"

	input:
		set group, id, sex, mother, father, phenotype, diagnosis, type, assay, clarity_sample_id, ffpe, analysis from ped
		

	output:
		file("${group}.ped") into ped_ch
		set id, val(group) into madde_group
		file("${group}.INFO") into tissue_INFO

	script:
		if ( sex =~ /F/) {
			sex = "2"
		}
		else {
			sex = "1"
		}
		if ( phenotype =~ /unaffected/ ) {
			phenotype = "1"
		}
		else {
			phenotype = "2"
		}
		if ( father == "" ) {
			father = "0"
		}
		if ( mother == "" ) {
			mother = "0"
		}

	"""
	echo "${group}\t${id}\t${father}\t${mother}\t${sex}\t${phenotype}" > ${group}.ped
	echo "TISSUE $id $ffpe" > ${group}.INFO
	"""
}

// collects each individual's ped-line and creates one ped-file
ped_ch
	.collectFile(sort: true, storeDir: "${OUTDIR}/ped/")
	.into{ ped_mad; ped_peddy; ped_inher; ped_scout; ped_loqus; ped_prescore; ped_compound; ped_pod }


//madeline ped, run if family mode
process madeline {
	publishDir "${OUTDIR}/ped", mode: 'copy' , overwrite: 'true'

	input:
		file(ped) from ped_mad
		set id, val(group) from madde_group

	output:
		file("${ped}.madeline.xml") into madeline_ped
		file("${group}.INFO") into madde_INFO

	when:
		mode == "family"

	"""
	ped_parser \\
		-t ped $ped \\
		--to_madeline \\
		-o ${ped}.madeline
	madeline2 \\
		-L "IndividualId" ${ped}.madeline \\
		-o ${ped}.madeline \\
		-x xml
	echo "MADDE ${ped}.madeline.xml" > ${group}.INFO
	"""
}

// Splitting & normalizing variants:
process split_normalize {
	cpus 1
	publishDir "${OUTDIR}/vcf", mode: 'copy', overwrite: 'true'
	tag "$group"
	cache 'deep'

	when:
		params.annotate

	input:
		set group, id, file(vcf), file(idx) from combined_vcf.mix(vcf_choice)

	output:
		set group, file("${group}.norm.uniq.DPAF.vcf") into split_norm, vcf_gnomad

	"""
	vcfbreakmulti ${vcf} > ${group}.multibreak.vcf
	bcftools norm -m-both -c w -O v -f $genome_file -o ${group}.norm.vcf ${group}.multibreak.vcf
	vcfstreamsort ${group}.norm.vcf | vcfuniq > ${group}.norm.uniq.vcf
	wgs_DPAF_filter.pl ${group}.norm.uniq.vcf > ${group}.norm.uniq.DPAF.vcf
	"""

}

// Intersect VCF, exome/clinvar introns
process intersect {
	tag "$group"

	input:
		set group, file(vcf) from split_norm

	output:
		set group, file("${group}.intersected.vcf") into split_vep, split_cadd, vcf_loqus, vcf_cnvkit

	script:

		"""
		bedtools intersect -a $vcf -b $params.intersect_bed -u -header > ${group}.intersected.vcf
		"""

}

process add_to_loqusdb {
	cpus 1
	publishDir "${CRONDIR}/loqus", mode: 'copy' , overwrite: 'true'
	tag "$group"

	when:
		!params.noupload

	input:
		set group, file(vcf) from vcf_loqus
		file(ped) from ped_loqus

	output:
		file("${group}.loqus") into loqusdb_done

	"""
	echo "loqusdb -db $params.loqusdb load -f ${ped.toRealPath()} --variant-file ${vcf.toRealPath()}" > ${group}.loqus
	"""
}

process annotate_vep {
	container = '/fs1/resources/containers/ensembl-vep_latest.sif'
	cpus 54
	tag "$group"

	input:
		set group, file(vcf) from split_vep

	output:
		set group, file("${group}.vep.vcf") into vep

	"""
	vep \\
		-i ${vcf} \\
		-o ${group}.vep.vcf \\
		--offline \\
		--everything \\
		--merged \\
		--vcf \\
		--no_stats \\
		--fork ${task.cpus} \\
		--force_overwrite \\
		--plugin CADD,$params.CADD \\
		--plugin LoFtool \\
		--plugin MaxEntScan,$params.MAXENTSCAN,SWA,NCSS \\
		--fasta $params.VEP_FASTA \\
		--dir_cache $params.VEP_CACHE \\
		--dir_plugins $params.VEP_CACHE/Plugins \\
		--distance 200 \\
		-cache \\
		-custom $params.GNOMAD_EXOMES,gnomADe,vcf,exact,0,AF_popmax,AF,popmax \\
		-custom $params.GNOMAD_GENOMES,gnomADg,vcf,exact,0,AF_popmax,AF,popmax \\
		-custom $params.PHYLOP \\
		-custom $params.PHASTCONS
	"""
}

<<<<<<< HEAD
// gene, clinvar, loqusdb, enigma(onco)
process vcfanno {
	cpus params.cpu_some
	errorStrategy 'retry'
	cache false
	memory '32GB'
	time '2h'
=======
// Annotating variants with clinvar
process annotate_clinvar {
	cpus 1
	memory '65GB'
	tag "$group"
>>>>>>> 197ed770

	input:
		set group, file(vcf) from vep

	output:
		set group, file("${group}.clinvar.loqusdb.gene.vcf") into vcfanno_vcf

	"""
	vcfanno_linux64 -lua /fs1/resources/ref/hg19/bed/scout/sv_tracks/silly.lua $params.vcfanno $vcf > ${group}.clinvar.loqusdb.gene.vcf
	"""
}

// Annotating variants with clinvar
// process annotate_clinvar {
// 	cpus 1
// 	memory '32GB'
// 	tag "$group"

// 	input:
// 		set group, file(vcf) from vep

// 	output:
// 		set group, file("${group}.clinvar.vcf") into snpsift

// 	"""
// 	SnpSift -Xmx60g annotate $params.CLINVAR \\
// 		-info CLNSIG,CLNACC,CLNREVSTAT $vcf > ${group}.clinvar.vcf
// 	"""

// }

// Annotating variants with Genmod
// process annotate_genmod {
// 	cpus 2
// 	tag "$group"

// 	input:
// 		set group, file(vcf) from snpsift

// 	output:
// 		set group, file("${group}.genmod.vcf") into genmod

// 	"""
// 	genmod annotate --genome-build 38 --annotate_regions $vcf -o ${group}.genmod.vcf
// 	"""
// }

// # Annotating variant inheritance models:
process inher_models {
	cpus 6
	memory '64 GB'
	tag "$group"

	input:
		set group, file(vcf) from vcfanno_vcf
		file(ped) from ped_inher

	output:
		set group, file("${group}.models.vcf") into inhermod

	"""
	genmod models $vcf -p ${task.cpus} -f $ped > ${group}.models.vcf
	"""
}


// Extracting most severe consequence: 
// Modifying annotations by VEP-plugins, and adding to info-field: 
// Modifying CLNSIG field to allow it to be used by genmod score properly:
process modify_vcf {
	cpus 1
	tag "$group"

	input:
		set group, file(vcf) from inhermod

	output:
		set group, file("${group}.mod.vcf") into mod_vcf

	"""
	modify_vcf_scout.pl $vcf > ${group}.mod.vcf
	"""
} 


// Adding loqusdb allele frequency to info-field: 
// ssh needs to work from anywhere, filesystems mounted on cmdscout
// process loqdb {
// 	cpus 1
// 	queue 'bigmem'
// 	errorStrategy 'retry'
// 	maxErrors 5
// 	tag "$group"

// 	input:
// 		set group, file(vcf) from mod_vcf

// 	output:
// 		set group, file("${group}.loqdb.vcf") into loqdb_vcf

// 	"""
// 	export PORT_CMDSCOUT2_MONGODB=33002 #TA BORT VÄLDIGT FULT
// 	/opt/bin/loqus_db_filter.pl $vcf PORT_CMDSCOUT2_MONGODB 38 > ${group}.loqdb.vcf
// 	"""
// }

// Marking splice INDELs: 
process mark_splice {
	cpus 1
	tag "$group"

	input:
		set group, file(vcf) from mod_vcf

	output:
		set group, file("${group}.marksplice.vcf") into splice_marked

	"""
	/opt/bin/mark_spliceindels.pl $vcf > ${group}.marksplice.vcf
	"""
}

// Extract all INDELs from VCF for CADD annotation
process extract_indels_for_cadd {
	cpus 1
	tag "$group"

	input:
		set group, file(vcf) from split_cadd
	
	output:
		set group, file("${group}.only_indels.vcf") into indel_cadd_vep

	"""
	bcftools view $vcf -V snps -o ${group}.only_indels.vcf 
	"""    
}

// Annotate Indels with VEP+Gnomad genomes. Filter variants below threshold
process indel_vep {
	cpus 5
	container = '/fs1/resources/containers/ensembl-vep_latest.sif'
	tag "$group"

	input:
		set group, file(vcf) from indel_cadd_vep

	output:
		set group, file("${group}.only_indels.vep.filtered.vcf") into indel_cadd_vcf
	"""
	vep \\
		-i $vcf \\
		-o ${group}.only_indels.vep.vcf \\
		--offline \\
		--cache \\
		--merged \\
		--vcf \\
		-custom $params.GNOMAD_GENOMES,gnomADg,vcf,exact,0,AF \\
		--dir_cache $params.VEP_CACHE \\
		--force_overwrite \\
		--no_stats \\
		--fork ${task.cpus}
	filter_indels.pl ${group}.only_indels.vep.vcf > ${group}.only_indels.vep.filtered.vcf
	"""
}

// Calculate CADD scores for all indels
process calculate_indel_cadd {
	cpus 5
	container = '/home/cadd_worker/container_cadd_v1.5_hg38_20200117.sif'
	containerOptions '--bind /local/ --bind /home/cadd_worker/'
	scratch '/home/cadd_worker/'
	stageInMode 'copy'
	stageOutMode 'copy'
	queue 'bigmem'
	tag "$group"

	input:
		set group, file(vcf) from indel_cadd_vcf

	output:
		set group, file("${group}.indel_cadd.gz") into indel_cadd

	"""
		export TMPDIR='/home/cadd_worker/'
		source activate cadd-env-v1.5
		/opt/cadd/CADD.sh -g GRCh38 -o ${group}.indel_cadd.gz $vcf
	"""
}

// Add the calculated indel CADDs to the vcf
process add_cadd_scores_to_vcf {
	cpus 4
	tag "$group"

	input: 
		set group, file(vcf) from splice_marked
		set group, file(cadd_scores) from indel_cadd

	output:
		set group, file("${group}.cadd.vcf") into indel_cadd_added

	"""
	gunzip -c $cadd_scores > cadd
	bgzip -@ ${task.cpus} cadd
	tabix -p vcf cadd.gz
	genmod annotate --cadd-file cadd.gz $vcf > ${group}.cadd.vcf
	"""
}

// Scoring variants: 
// Adjusting compound scores: 
// Sorting VCF according to score: 
process genmodscore {
	cpus 2
	tag "$group"

	input:
		set group, file(vcf) from indel_cadd_added

	output:
		set group, file("${group}.scored.vcf") into scored_vcf

	script:
		if (mode == "family") {
			"""
			genmod score -i $group -c $params.rank_model -r $vcf -o ${group}.score1.vcf
			genmod compound ${group}.score1.vcf > ${group}.score2.vcf
			genmod sort -p -f $group ${group}.score2.vcf -o ${group}.scored.vcf
			"""
		}
		else {
			"""
			genmod score -i $group -c $params.rank_model_s -r $vcf -o ${group}.score1.vcf
			genmod sort -p -f $group ${group}.score1.vcf -o ${group}.scored.vcf
			"""
		}

}

// Bgzipping and indexing VCF: 
process vcf_completion {
	cpus 16
	publishDir "${OUTDIR}/vcf", mode: 'copy', overwrite: 'true', pattern: '*.vcf.gz*'
	tag "$group"

	input:
		set group, file(vcf) from scored_vcf

	output:
		set group, file("${group}.scored.vcf.gz"), file("${group}.scored.vcf.gz.tbi") into vcf_peddy, snv_sv_vcf
		file("${group}.INFO") into snv_INFO

	"""
	bgzip -@ ${task.cpus} $vcf -f
	tabix ${vcf}.gz -f
	echo "SNV	${OUTDIR}/vcf/${group}.scored.vcf.gz" > ${group}.INFO
	"""
}


// Running PEDDY: 
process peddy {
	publishDir "${OUTDIR}/ped", mode: 'copy' , overwrite: 'true'
	container = '/fs1/resources/containers/wgs_20200115.sif'
	cpus 6
	tag "$group"

	input:
		file(ped) from ped_peddy
		set group, file(vcf), file(idx) from vcf_peddy

	output:
		set file("${group}.ped_check.csv"),file("${group}.peddy.ped"), file("${group}.sex_check.csv") into peddy_files
		file("${group}.INFO") into peddy_INFO

	"""
	source activate py3-env
<<<<<<< HEAD
	python -m peddy --sites hg38 -p ${task.cpus} $vcf $ped --prefix $group
	echo "PEDDY	${OUTDIR}/ped/${group}.ped_check.csv,${OUTDIR}/ped/${group}.peddy.ped,${OUTDIR}/ped/${group}.sex_check.csv" > ${group}.INFO
=======
	python -m peddy -p ${task.cpus} $vcf $ped --prefix $group --sites hg38
>>>>>>> 197ed770
	"""
}

// Extract all variants (from whole genome) with a gnomAD af > x%
process fastgnomad {
	cpus 2
	memory '32 GB'
	tag "$group"
	publishDir "${OUTDIR}/vcf", mode: 'copy', overwrite: 'true'

	when:
		!params.onco && !params.exome

	input:
		set group, file(vcf) from vcf_gnomad

	output:
		set group, file("${group}.SNPs.vcf") into vcf_upd, vcf_roh, vcf_pod

	"""
	gzip -c $vcf > ${vcf}.gz
	annotate -g $params.FASTGNOMAD_REF -i ${vcf}.gz > ${group}.SNPs.vcf
	"""
	
}


// Call UPD regions from SNP vcf
process upd {
	tag "$group"

	input:
		set gr, file(vcf) from vcf_upd
		set group, id, sex, mother, father, phenotype, diagnosis, type, assay, clarity_sample_id, ffpe, analysis from meta_upd.filter{ item -> item[7] == 'proband' }

	output:
		file("upd.bed") into upd_plot
		set group, file("upd.sites.bed") into upd_table

	script:
		if( mode == "family" && trio == true ) {
			"""
			upd --vcf $vcf --proband $id --mother $mother --father $father --af-tag GNOMADAF regions > upd.bed
			upd --vcf $vcf --proband $id --mother $mother --father $father --af-tag GNOMADAF sites > upd.sites.bed
			"""
		}
		else {
			"""
			touch upd.bed
			touch upd.sites.bed
			"""
		}
}


process upd_table {
	publishDir "${OUTDIR}/plots", mode: 'copy' , overwrite: 'true'
	tag "$group"

	input:
		set group, file(upd_sites) from upd_table

	output:
		file("${group}.UPDtable.xls")

	when:
		mode == "family" && trio == true

	"""
	upd_table.pl $upd_sites > ${group}.UPDtable.xls
	"""
}


// Call ROH regions from SNP vcf
process roh {
	tag "$group"

	input:
		set gr, file(vcf) from vcf_roh

	output:
		set gr, file("roh.txt") into roh_plot

	"""
	bcftools roh --rec-rate 1e-9 --AF-tag GNOMADAF ${vcf} -o roh.txt
	"""
}

// Create coverage profile using GATK
process gatkcov {
	publishDir "${OUTDIR}/cov", mode: 'copy' , overwrite: 'true'
	tag "$group"
	cpus 2
	memory '60 GB'
	time '5h'

	input:
		set id, group, file(bam), file(bai), gr, sex, type from cov_bam.join(meta_gatkcov, by:1)

	output:
		set group, id, type, sex, file("${id}.standardizedCR.tsv"), file("${id}.denoisedCR.tsv") into cov_plot, cov_gens

	when:
		params.gatkcov

	"""
	source activate gatk4-env

	gatk CollectReadCounts \\
		-I $bam -L $params.COV_INTERVAL_LIST \\
		--interval-merging-rule OVERLAPPING_ONLY -O ${bam}.hdf5

	gatk --java-options "-Xmx30g" DenoiseReadCounts \\
		-I ${bam}.hdf5 --count-panel-of-normals ${PON[sex]} \\
		--standardized-copy-ratios ${id}.standardizedCR.tsv \\
		--denoised-copy-ratios ${id}.denoisedCR.tsv

	gatk PlotDenoisedCopyRatios \\
		--standardized-copy-ratios ${id}.standardizedCR.tsv \\
		--denoised-copy-ratios ${id}.denoisedCR.tsv \\
		--sequence-dictionary $params.GENOMEDICT \\
		--minimum-contig-length 46709983 --output . --output-prefix $id
	"""
}


// Plot ROH, UPD and coverage in a genomic overview plot
process overview_plot {
	publishDir "${OUTDIR}/plots", mode: 'copy' , overwrite: 'true'
	tag "$group"
	time '1h'

	input:
		file(upd) from upd_plot
		set gr, file(roh) from roh_plot
		set group, id, type, sex, file(cov_stand), file(cov_denoised) from cov_plot.groupTuple()


	output:
		file("${id[proband_idx]}.genomic_overview.png")

	script:
		proband_idx = type.findIndexOf{ it == "proband" }

	"""
	genome_plotter.pl --dict $params.GENOMEDICT \\
		 --sample ${id[proband_idx]} \\
		 --upd $upd \\
		 --roh $roh \\
		 --sex ${sex[proband_idx]} \\
		 --cov ${cov_denoised[proband_idx]} \\
		 --out ${id[proband_idx]}.genomic_overview.png
	"""
}

process generate_gens_data {
	publishDir "${OUTDIR}/plot_data", mode: 'copy' , overwrite: 'true'
	tag "$group"
	cpus 1
	time '1h'

	when:
		!params.onco && !params.exome

	input:
		set id, group, file(gvcf), g, type, sex, file(cov_stand), file(cov_denoise) from gvcf_gens.join(cov_gens, by:[1])

	output:
		set file("${id}.cov.bed.gz"), file("${id}.baf.bed.gz"), file("${id}.cov.bed.gz.tbi"), file("${id}.baf.bed.gz.tbi")

	"""
	generate_gens_data.pl $cov_stand $gvcf $id $params.GENS_GNOMAD
	"""
}

process manta {
	cpus = 56
	publishDir "${OUTDIR}/sv_vcf/", mode: 'copy', overwrite: 'true'
	tag "$id"
	time '5h'
	memory '150GB'

	when:
		params.sv && !params.onco && !params.exome

	input:
		set group, id, file(bam), file(bai) from bam_manta

	output:
		set group, id, file("${id}.manta.vcf.gz") into called_manta

	script:
		bams = bam.join('--bam ')

	"""
	configManta.py --bam $bams --reference $genome_file --runDir . 
	python runWorkflow.py -m local -j ${task.cpus}
	mv results/variants/diploidSV.vcf.gz ${id}.manta.vcf.gz
	mv results/variants/diploidSV.vcf.gz.tbi ${id}.manta.vcf.gz.tbi
	"""
}

process manta_panel {
	cpus = 56
	publishDir "${OUTDIR}/sv_vcf/", mode: 'copy', overwrite: 'true'
	tag "$id"
	time '24h'
	memory '50GB'

	when:
		params.sv && params.onco

	input:
		set group, id, file(bam), file(bai) from bam_manta_panel

	output:
		set group, id, file("${id}.manta.vcf.gz") into called_manta_panel


	"""
	configManta.py --bam $bam --reference $genome_file --runDir . --exome --callRegions $params.bedgz --generateEvidenceBam
	python runWorkflow.py -m local -j ${task.cpus}
	mv results/variants/diploidSV.vcf.gz ${id}.manta.vcf.gz
	mv results/variants/diploidSV.vcf.gz.tbi ${id}.manta.vcf.gz.tbi
	"""
}

process delly_panel {
	cpus = 5
	publishDir "${OUTDIR}/sv_vcf/", mode: 'copy', overwrite: 'true'
	tag "$id"
	time '24h'
	memory '50GB'

	when:
		params.sv && params.onco

	input:
		set group, id, file(bam), file(bai) from bam_delly_panel

	output:
		set group, id, file("${id}.vcf.gz") into called_delly_panel


	"""
	delly call -g $genome_file -o ${id}.bcf $bam 
	bcftools view ${id}.bcf > ${id}.vcf
	bgzip -c ${id}.vcf > ${id}.vcf.gz
	"""
}

process cnvkit_panel {
	cpus = 5
	container = '/fs1/resources/containers/twistmyeloid_active.sif'
	publishDir "${OUTDIR}/sv_vcf/", mode: 'copy', overwrite: 'true'
	tag "$id"
	time '24h'
	memory '20GB'

	when:
		params.sv && params.onco

	input:
		set group, id, file(bam), file(bai) from bam_cnvkit_panel
		set id, val(INS_SIZE), val(MEAN_DEPTH), val(COV_DEV) from qc_cnvkit_val
		set group, file(vcf) from vcf_cnvkit
	
	output:
		set group, id, file("${id}.cnvkit_filtered.vcf") into called_cnvkit_panel

	"""
	cnvkit.py batch $bam -r $params.cnvkit_reference -p 5 -d results/
	cnvkit.py call results/*.cns -v $vcf -o ${id}.call.cns
	filter_cnvkit.pl ${id}.call.cns $MEAN_DEPTH > ${id}.filtered
	cnvkit.py export vcf ${id}.filtered > ${id}.cnvkit_filtered.vcf
	"""

}

process svdb_merge_panel {
	cpus 1
	cache 'deep'
	tag "$group"
	publishDir "${OUTDIR}/sv_vcf/merged/", mode: 'copy', overwrite: 'true'

	input:
		set group, id, file(mantaV) from called_manta_panel.groupTuple()
		set group, id, file(dellyV) from called_delly_panel.groupTuple()
		set group, id, file(melt) from melt_vcf.groupTuple()
		set group, id, file(cnvkitV) from called_cnvkit_panel.groupTuple()
				
	output:
		set group, id, file("${group}.merged.filtered.melt.vcf") into vep_sv_panel, annotsv_panel 
		//set group, id, file("${group}.merged.filtered.vcf") into annotsv_panel

	script:
		tmp = mantaV.collect {it + ':manta ' } + dellyV.collect {it + ':delly ' } + cnvkitV.collect {it + ':cnvkit ' }
		vcfs = tmp.join(' ')

		"""
		source activate py3-env
		svdb --merge --vcf $vcfs --no_intra --pass_only --bnd_distance 2500 --overlap 0.7 --priority manta,delly,cnvkit > ${group}.merged.vcf
		filter_panel_cnv.pl ${group}.merged.vcf $params.intersect_bed > ${group}.merged.filtered.vcf
		vcf-concat ${group}.merged.filtered.vcf $melt | vcf-sort -c > ${group}.merged.filtered.melt.vcf
		"""


}

process tiddit {
	cpus = 2
	publishDir "${OUTDIR}/sv_vcf/", mode: 'copy', overwrite: 'true'   
	time '24h'
	tag "$id"
	memory '32GB'

	when:
		params.sv && !params.onco &&  !params.exome


	input:
		set group, id, file(bam), file(bai) from bam_tiddit

	output:
		set group, id, file("${id}.tiddit.filtered.vcf") into called_tiddit

	"""
	TIDDIT.py --sv -o ${id}.tiddit --bam $bam
	grep -E \"#|PASS\" ${id}.tiddit.vcf > ${id}.tiddit.filtered.vcf
	"""
}


process cnvnator {
	cpus = 24
	container = '/fs1/resources/containers/wgs_cnvnator_2019-09-06.sif'
	scratch '/local/scratch'
	stageInMode 'copy'
	stageOutMode 'copy'
	time '10h'
	tag "$id"
	memory '80GB'

	when:
		params.sv && !params.onco  &&  !params.exome

	input:
		set group, id, file(bam), file(bai) from bam_nator

	output:
		set group, id, file("${id}.cnvnator_calls*") into cnvnator_subchr

	shell:
	'''
	for chr in 1 2 3 4 5 6 7 8 9 10 11 12 13 14 15 16 17 18 19 20 21 22 'X' 'Y'; do
	  cnvnator -root !{id}.root.$chr -chrom $chr -tree !{bam} &&
	  cnvnator -root !{id}.root.$chr -chrom $chr -his 100 &&
	  cnvnator -root !{id}.root.$chr -chrom $chr -stat 100 &&
	  cnvnator -root !{id}.root.$chr -chrom $chr -partition 100 &&
	  cnvnator -root !{id}.root.$chr -chrom $chr -call 100  > !{id}.cnvnator_calls_$chr &
	done
	wait
	'''
}


process merge_cnvnator {
	cpus 20
	container = '/fs1/resources/containers/wgs_cnvnator_2019-09-06.sif'
	publishDir "${OUTDIR}/sv_vcf/", mode: 'copy', overwrite: 'true'
	tag "$group"
	memory '32GB'

	input:
		set group, id, file(chr_vcf) from cnvnator_subchr
	output:
		set group, id, file("${id}.cnvnator.merged.vcf") into merged_cnvnator

	script:
	parts = chr_vcf.join(' ')
	"""
	cat $parts >> ${id}.cnvnator.calls
	cnvnator2VCF.pl -prefix ID -reference GRCh38 ${id}.cnvnator.calls $params.split_ref > ${id}.cnvnator.vcf
	mergeCNVnator.pl ${id}.cnvnator.vcf > ${id}.cnvnator.merged.vcf
	"""
}

process post_cnvnator {
	cpus 1
	
	input:
		set group, id, file(vcf) from merged_cnvnator

	output:
		set group, id, file("${id}.cnvnator.merged.renamed.vcf.gz"), file("${id}.cnvnator.merged.renamed.vcf.gz.tbi") into called_cnvnator
	"""
	java -jar /opt/conda/envs/CMD-WGS/share/picard-2.21.2-1/picard.jar \\
	RenameSampleInVcf INPUT=$vcf OUTPUT=${id}.cnvnator.merged.renamed.vcf NEW_SAMPLE_NAME=$id
	bgzip ${id}.cnvnator.merged.renamed.vcf
	tabix ${id}.cnvnator.merged.renamed.vcf.gz
	"""
}

process svdb_merge {
	cpus 1
	cache 'deep'
	tag "$group"
	publishDir "${OUTDIR}/sv_vcf/merged/", mode: 'copy', overwrite: 'true'

	input:
		set group, id, file(mantaV) from called_manta.groupTuple()
		set group, id, file(tidditV) from called_tiddit.groupTuple()
		set group, id, file(natorV), file(natorI) from called_cnvnator.groupTuple()
		
	output:
		set group, id, file("${group}.merged.vcf") into vcf_vep, annotsv_vcf

	script:

		if (mode == "family") {
			vcfs = []
			manta = []
			tiddit = []
			cnvnator = []
			for (i = 1; i <= mantaV.size(); i++) {
				tmp = mantaV[i-1] + ':manta' + "${i}"
				tmp1 = tidditV[i-1] + ':tiddit' + "${i}"
				tmp2 = natorV[i-1] + ':cnvnator' + "${i}"
				vcfs = vcfs + tmp + tmp1 + tmp2
				mt = 'manta' + "${i}"
				tt = 'tiddit' + "${i}"
				ct = 'cnvnator' + "${i}"
				manta = manta + mt
				tiddit = tiddit + tt
				cnvnator = cnvnator + ct
			}
			prio = manta + tiddit + cnvnator
			prio = prio.join(',')
			vcfs = vcfs.join(' ')
			"""
			source activate py3-env
			svdb --merge --vcf $vcfs --no_intra --pass_only --bnd_distance 2500 --overlap 0.7 --priority $prio > ${group}.merged_tmp.vcf
			merge_callsets.pl ${group}.merged_tmp.vcf > ${group}.merged.vcf
			"""
		}

		else {
			tmp = mantaV.collect {it + ':manta ' } + tidditV.collect {it + ':tiddit ' } + natorV.collect {it + ':cnvnator ' }
			vcfs = tmp.join(' ')
			"""
			source activate py3-env
			svdb --merge --vcf $vcfs --no_intra --pass_only --bnd_distance 2500 --overlap 0.7 --priority manta,tiddit,cnvnator > ${group}.merged.vcf
			"""
		}

}

//create AnnotSV tsv file
process annotsv {
	container = '/fs1/resources/containers/annotsv.v2.3.sif'
	cpus 2
	tag "$group"
	publishDir "${OUTDIR}/annotsv/", mode: 'copy', overwrite: 'true'

	input:
		set group, id, file(sv) from annotsv_vcf.mix(annotsv_panel)
		
	output:
		set group, file("${group}_annotsv.tsv") into annotsv

	"""
	export ANNOTSV="/AnnotSV"
	/AnnotSV/bin/AnnotSV -SvinputFile $sv \\
		-typeOfAnnotation full \\
		-outputDir $group \\
		-genomeBuild GRCh38
	mv $group/*.annotated.tsv ${group}_annotsv.tsv
	"""
}

process vep_sv {
	cpus 56
	container = '/fs1/resources/containers/ensembl-vep_latest.sif'
	tag "$group"
	
	input:
		set group, id, file(vcf) from vcf_vep.mix(vep_sv_panel)

	output:
		set group, id, file("${group}.vep.vcf") into vep_vcf

	"""
	vep \\
		-i $vcf \\
		-o ${group}.vep.vcf \\
		--offline \\
		--merged \\
		--everything \\
		--vcf \\
		--no_stats \\
		--fork ${task.cpus} \\
		--force_overwrite \\
		--plugin LoFtool \\
		--fasta $params.VEP_FASTA \\
		--dir_cache $params.VEP_CACHE \\
		--dir_plugins $params.VEP_CACHE/Plugins \\
		--max_sv_size 50000000 \\
		--distance 200 -cache
	"""
}

process postprocess_vep {
	cpus = 1
	tag "$group"

	input:
		set group, id, file(vcf) from vep_vcf

	output:
		set group, file("${group}.vep.clean.merge.omim.vcf") into artefact_vcf
	
	"""
	python /fs1/viktor/nextflow_svwgs/bin/cleanVCF.py --vcf $vcf > ${group}.vep.clean.vcf
	svdb --merge --overlap 0.9 --notag --vcf ${group}.vep.clean.vcf > ${group}.vep.clean.merge.vcf
	sed -i '3 i ##INFO=<ID=set,Number=1,Type=String,Description="Source VCF for the merged record in SVDB">' ${group}.vep.clean.merge.vcf
    sed -i '3 i ##INFO=<ID=VARID,Number=1,Type=String,Description="The variant ID of merged samples">' ${group}.vep.clean.merge.vcf
	add_omim.pl ${group}.vep.clean.merge.vcf > ${group}.vep.clean.merge.omim.vcf
	"""
}

// Query artefact db
process artefact {
	cpus 1
	tag "$group"

	input:
		set group, file(sv) from artefact_vcf

	output:
		set group, file("${group}.artefact.vcf") into manip_vcf

	"""
	source activate py3-env
	svdb \\
	--sqdb $params.svdb --query \\
	--query_vcf $sv --out_occ ACOUNT --out_frq AFRQ > ${group}.artefact.vcf
	"""
}


process prescore {
	cpus 1
	tag "$group"

	input:
		set group, file(sv_artefact) from manip_vcf
		file(ped) from ped_prescore
		set group, file(annotsv) from annotsv

	output:
		set group, file("${group}.annotatedSV.vcf") into annotatedSV

	"""
	prescore_sv.pl \\
	--sv $sv_artefact --ped $ped --annotsv $annotsv --osv ${group}.annotatedSV.vcf
	"""
}

process score_sv {
	cpus 5
	tag "$group $mode"
	publishDir "${OUTDIR}/vcf", mode: 'copy', overwrite: 'true', pattern: '*.vcf.gz*'

	input:
		set group, file(vcf) from annotatedSV

	output:
<<<<<<< HEAD
		set group, file("${group}.sv.scored.sorted.vcf.gz"), file("${group}.sv.scored.sorted.vcf.gz.tbi") into sv_rescore
		file("${group}.INFO") into sv_INFO
		set group, file("${group}.sv.scored.sorted.vcf.gz") into svvcf_bed
=======
		set group, file("${group}.snv.scored.sorted.vcf.gz"), file("${group}.snv.scored.sorted.vcf.gz.tbi"), \
		file("${group}.sv.scored.sorted.vcf.gz"), file("${group}.sv.scored.sorted.vcf.gz.tbi") into vcf_yaml
		set group, file("${group}.sv.scored.sorted.vcf.gz") into svvcf_bed, svvcf_pod
>>>>>>> 197ed770
				
	script:
	
		if (mode == "family") {
			"""
			genmod score -i $group -c $params.svrank_model -r $vcf -o ${group}.sv.scored_tmp.vcf
			bcftools sort -O v -o ${group}.sv.scored.sorted.vcf ${group}.sv.scored_tmp.vcf 
			bgzip -@ ${task.cpus} ${group}.sv.scored.sorted.vcf -f
			tabix ${group}.sv.scored.sorted.vcf.gz -f
			echo "SV	${OUTDIR}/vcf/${group}.sv.scored.sorted.vcf.gz" > ${group}.INFO
			"""
		}
		else {
			"""
			genmod score -i $group -c $params.svrank_model_s -r $vcf -o ${group}.sv.scored.vcf
			bcftools sort -O v -o ${group}.sv.scored.sorted.vcf ${group}.sv.scored.vcf
			bgzip -@ ${task.cpus} ${group}.sv.scored.sorted.vcf -f
			tabix ${group}.sv.scored.sorted.vcf.gz -f
			echo "SV	${OUTDIR}/vcf/${group}.sv.scored.sorted.vcf.gz" > ${group}.INFO
			"""
		}
}

process compound_finder {
	cpus 5
	tag "$group $mode"
	publishDir "${OUTDIR}/vcf", mode: 'copy', overwrite: 'true', pattern: '*.vcf.gz*'

	when:
		mode == "family"

	input:
		set group, file(vcf), file(tbi) from sv_rescore
		file(ped) from ped_compound
		set group, file(snv), file(tbi) from snv_sv_vcf

	output:
		set group, file("${group}.snv.rescored.sorted.vcf.gz"), file("${group}.snv.rescored.sorted.vcf.gz.tbi"), \
			file("${group}.sv.rescored.sorted.vcf.gz"), file("${group}.sv.rescored.sorted.vcf.gz.tbi") into vcf_yaml
		file("${group}.INFO") into svcompound_INFO
				
	script:
		"""
		compound_finder.pl \\
			--sv $vcf --ped $ped --snv $snv \\
			--osv ${group}.sv.rescored.sorted.vcf \\
			--osnv ${group}.snv.rescored.sorted.vcf 
		bgzip -@ ${task.cpus} ${group}.sv.rescored.sorted.vcf -f
		bgzip -@ ${task.cpus} ${group}.snv.rescored.sorted.vcf -f
		tabix ${group}.sv.rescored.sorted.vcf.gz -f
		tabix ${group}.snv.rescored.sorted.vcf.gz -f
		echo "SVc	${OUTDIR}/vcf/${group}.sv.rescored.sorted.vcf.gz,${OUTDIR}/vcf/${group}.snv.rescored.sorted.vcf.gz" > ${group}.INFO
		"""

}

// Collects $group.INFO files from each process output that should be included in the yaml for scout loading //
// If a new process needs to be added to yaml. It needs to follow this procedure, as well as be handled in create_yml.pl //
bam_INFO
	.mix(snv_INFO,sv_INFO,str_INFO,peddy_INFO,madde_INFO,svcompound_INFO,tissue_INFO)
	.collectFile()
	.set{ yaml_INFO }
process svvcf_to_bed {
	publishDir "${OUTDIR}/bed", mode: 'copy' , overwrite: 'true'
	tag "group"

	when:
		!params.onco && !params.exome

	input:
		set group, file(vcf) from svvcf_bed
		set group, id, sex, type from meta_svbed.filter { item -> item[3] == 'proband' }

	output:
		file("${group}.sv.bed")


	"""
	cnv2bed.pl --cnv $vcf --pb $id > ${group}.sv.bed
	"""
}

process plot_pod {
	container = '/fs1/resources/containers/POD_2020-05-19.sif'
	publishDir "${OUTDIR}/pod", mode: 'copy' , overwrite: 'true'
	tag "$group"
	time '1h'

	input:
		set group, file(snv) from vcf_pod
		set group, file(cnv) from svvcf_pod
		file(ped) from ped_pod
		set group, id, sex, type from meta_pod.filter { item -> item[3] == 'proband' }		

	output:
		set file("${id}_POD_karyotype.pdf"), file("${id}_POD_results.html")

	when:
		mode == "family" && trio == true

	"""
	parental_origin_of_duplication.pl --snv $snv --cnv $cnv --proband $id --ped $ped
	"""
}

process create_yaml {
	queue 'bigmem'
	publishDir "${OUTDIR}/yaml", mode: 'copy' , overwrite: 'true'
	publishDir "${CRONDIR}/scout", mode: 'copy' , overwrite: 'true'
	errorStrategy 'retry'
	maxErrors 5
	tag "$group"

	when:
		!params.noupload

	input:
		file(INFO) from yaml_INFO
		file(ped) from ped_scout
		set group, id, sex, mother, father, phenotype, diagnosis, type, assay, clarity_sample_id, ffpe, analysis from yml_diag

	output:
		set group, file("${group}.yaml") into yaml

	script:

	"""
	export PORT_CMDSCOUT2_MONGODB=33002 #TA BORT VÄLDIGT FULT
	create_yml.pl \\
		--g $group,$clarity_sample_id --d $diagnosis --p PORT_CMDSCOUT2_MONGODB --out ${group}.yaml --ped $ped --files $INFO --assay $assay,$analysis --antype $params.antype
	"""
}<|MERGE_RESOLUTION|>--- conflicted
+++ resolved
@@ -902,7 +902,6 @@
 	"""
 }
 
-<<<<<<< HEAD
 // gene, clinvar, loqusdb, enigma(onco)
 process vcfanno {
 	cpus params.cpu_some
@@ -910,13 +909,6 @@
 	cache false
 	memory '32GB'
 	time '2h'
-=======
-// Annotating variants with clinvar
-process annotate_clinvar {
-	cpus 1
-	memory '65GB'
-	tag "$group"
->>>>>>> 197ed770
 
 	input:
 		set group, file(vcf) from vep
@@ -1195,12 +1187,8 @@
 
 	"""
 	source activate py3-env
-<<<<<<< HEAD
 	python -m peddy --sites hg38 -p ${task.cpus} $vcf $ped --prefix $group
 	echo "PEDDY	${OUTDIR}/ped/${group}.ped_check.csv,${OUTDIR}/ped/${group}.peddy.ped,${OUTDIR}/ped/${group}.sex_check.csv" > ${group}.INFO
-=======
-	python -m peddy -p ${task.cpus} $vcf $ped --prefix $group --sites hg38
->>>>>>> 197ed770
 	"""
 }
 
@@ -1779,15 +1767,9 @@
 		set group, file(vcf) from annotatedSV
 
 	output:
-<<<<<<< HEAD
 		set group, file("${group}.sv.scored.sorted.vcf.gz"), file("${group}.sv.scored.sorted.vcf.gz.tbi") into sv_rescore
 		file("${group}.INFO") into sv_INFO
-		set group, file("${group}.sv.scored.sorted.vcf.gz") into svvcf_bed
-=======
-		set group, file("${group}.snv.scored.sorted.vcf.gz"), file("${group}.snv.scored.sorted.vcf.gz.tbi"), \
-		file("${group}.sv.scored.sorted.vcf.gz"), file("${group}.sv.scored.sorted.vcf.gz.tbi") into vcf_yaml
 		set group, file("${group}.sv.scored.sorted.vcf.gz") into svvcf_bed, svvcf_pod
->>>>>>> 197ed770
 				
 	script:
 	
