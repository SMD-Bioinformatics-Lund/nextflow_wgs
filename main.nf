#!/usr/bin/env nextflow

// GENERAL PATHS //
OUTDIR = params.outdir+'/'+params.subdir
CRONDIR = params.crondir

// SENTIEON CONFIGS //
K_size      = 100000000
sentieon_model = params.sentieon_model
bwa_num_shards = params.bwa_shards
bwa_shards = Channel.from( 0..bwa_num_shards-1 )
genomic_num_shards = params.genomic_shards_num

// FASTA //
genome_file = params.genome_file

PON = [F: params.GATK_PON_FEMALE, M: params.GATK_PON_MALE]

// Count lines of input csv, if more than 2(header + 1 ind) then mode is set to family //
csv = file(params.csv)
mode = csv.countLines() > 2 ? "family" : "single"
trio = csv.countLines() > 3 ? true : false
println(csv)
println("mode: "+mode)
println("trio: "+trio)
// Print commit-version of active deployment
file(params.git)
	.readLines()
	.each { println "git commit-hash: "+it }
// Print active container
container = file(params.container).toRealPath()
println("container: "+container)

workflow.onComplete {

	def msg = """\
		Pipeline execution summary
		---------------------------
		Completed at: ${workflow.complete}
		Duration    : ${workflow.duration}
		Success     : ${workflow.success}
		scriptFile  : ${workflow.scriptFile}
		workDir     : ${workflow.workDir}
		exit status : ${workflow.exitStatus}
		errorMessage: ${workflow.errorMessage}
		errorReport :
		"""
		.stripIndent()
	def error = """\
		${workflow.errorReport}
		"""
		.stripIndent()

	base = csv.getBaseName()
	logFile = file("/fs1/results/cron/logs/" + base + ".complete")
	logFile.text = msg
	logFile.append(error)
}

// Input channels for alignment, variant calling and annotation //
Channel
	.fromPath(params.csv)
	.splitCsv(header:true)
	.map{ row-> tuple(row.group, 
				row.id, 
				(row.containsKey("bam") ? file(row.bam) : (row.containsKey("vcf") ? file(row.vcf) : file(row.read1) ) ), 
				(row.containsKey("bai") ? file(row.bai) : (row.containsKey("idx") ? file(row.idx) : file(row.read2) ) ) ) }
	.set { input_files }

fastq = Channel.create()
bam_choice = Channel.create()
//vcf_choice = Channel.create()
fastq_sharded = Channel.create()
fastq_umi = Channel.create()
annotate_only = Channel.create()

// If input-files has bam files bypass alignment, otherwise go for fastq-channels => three options for fastq, sharded bwa, normal bwa or umi trimming
input_files.view().choice(bam_choice, fastq, fastq_sharded, fastq_umi, annotate_only ) { it[2] =~ /\.bam/ ? 0 : ( it[2] =~ /\.vcf.gz/ ? 4 : (params.shardbwa ? 2 : (params.umi ? 3 : 1) )) }

annotate_only.into{
	annotate_only_vep;
	annotate_only_cadd
}

bam_choice.into{ 
	expansionhunter_bam_choice; 
	dnascope_bam_choice;
	bampath_start;
	chanjo_bam_choice; 
	yaml_bam_choice; 
	cov_bam_choice; 
	bam_manta_choice; 
	bam_nator_choice; 
	bam_tiddit_choice; 
	bam_mito_choice; 
	bam_SMN_choice; 
	bam_freebayes_choice;
	bam_mantapanel_choice;
	bam_cnvkitpanel_choice;
	bam_dellypanel_choice;
	bam_melt_choice;
	bam_qc_choice;
	dedup_dummy_choice;
	bam_bqsr_choice;
	bam_gatk_choice }

// vcf_choice.into{
// 	split_cadd_choice;
// 	split_vep_choice;
// }

// For melt to work if started from bam-file.
process dedupdummy {
	when:
		params.onco

	input:
		set id, group, file(bam), file(bai) from dedup_dummy_choice
	output:
		set id, file("dummy") into dedup_dummy
	"""
	echo test > dummy
	"""
}
// Input channels for various meta information //
Channel
	.fromPath(params.csv)
	.splitCsv(header:true)
	.map{ row-> tuple(row.id, row.diagnosis, row.read1, row.read2) }
	.set{ qc_extra }

Channel
	.fromPath(params.csv)
	.splitCsv(header:true)
	.map{ row-> tuple(row.group, row.id, row.sex, row.mother, row.father, row.phenotype, row.diagnosis, row.type, row.assay, row.clarity_sample_id, (row.containsKey("ffpe") ? row.ffpe : false), (row.containsKey("analysis") ? row.analysis : false) ) }
	.into { ped; yml_diag; meta_upd; meta_str }


Channel
	.fromPath(params.csv)
	.splitCsv(header:true)
	.map{ row-> tuple(row.group, row.id, row.sex, row.type) }
	.into { meta_gatkcov; meta_exp; meta_svbed; meta_pod; meta_mutect2}


Channel
	.fromPath(params.gatkreffolders)
	.splitCsv(header:true)
	.map{ row-> tuple(row.i, row.refpart) }
	.into{ gatk_ref; gatk_postprocess }


// Check whether genome assembly is indexed //
if(genome_file ){
	bwaId = Channel
			.fromPath("${genome_file}.bwt")
			.ifEmpty { exit 1, "BWA index not found: ${genome_file}.bwt" }
}

process fastp {
	publishDir "/${OUTDIR}/versions", mode: 'copy' , overwrite: 'true', pattern: '*versions.yml'
	cpus 10
	tag "$id"
	time '1h'
	memory '20 GB'
	scratch true
	stageInMode 'copy'
	stageOutMode 'copy'

	when:
		params.umi

	input:
		set group, val(id), r1, r2 from fastq_umi

	output:
		set group, val(id), file("${id}_R1_a_q_u_trimmed.fq.gz"),file("${id}_R2_a_q_u_trimmed.fq.gz") into fastq_trimmed
		path "*versions.yml"

	script:
		"""
		fastp -i $r1 -I $r2 --stdout \\
			-U --umi_loc=per_read --umi_len=3 \\
			-w ${task.cpus} \\
		| fastp --stdin --interleaved_in -f 2 -F 2 \\
			-o ${id}_R1_a_q_u_trimmed.fq.gz \\
			-O ${id}_R2_a_q_u_trimmed.fq.gz \\
			-l 30 \\
			-w ${task.cpus}
		
		cat <<-END_VERSIONS > ${task.process}_versions.yml
		${task.process}:
		 fastp: 
		  version: \$(echo \$(fastp -v 2>&1) | cut -f 2 -d " ")
		  container: ${task.container}
		END_VERSIONS
		"""

	stub:
		"""
		touch ${id}_R1_a_q_u_trimmed.fq.gz
		touch ${id}_R2_a_q_u_trimmed.fq.gz

		cat <<-END_VERSIONS > ${task.process}_versions.yml
		${task.process}:
		 fastp: 
		  version: \$(echo \$(fastp -v 2>&1) | cut -f 2 -d " ")
		  container: ${task.container}
		END_VERSIONS
		"""
}

// Align fractions of fastq files with BWA
process bwa_align_sharded {
	publishDir "/${OUTDIR}/versions", mode: 'copy' , overwrite: 'true', pattern: '*versions.yml'
	cpus 50
	memory '120 GB'
	tag "$id $shard"
	time '5h'

	input:
		set val(shard), val(group), val(id), r1, r2 from bwa_shards.combine(fastq_sharded)

	output:
		set val(id), group, file("${id}_${shard}.bwa.sort.bam"), file("${id}_${shard}.bwa.sort.bam.bai") into bwa_shards_ch
		path "*versions.yml"

	when:
		params.align && params.shardbwa

	script:
		"""
		sentieon bwa mem -M \\
			-R '@RG\\tID:${id}\\tSM:${id}\\tPL:illumina' \\
			-K $K_size \\
			-t ${task.cpus} \\
			-p $genome_file '<sentieon fqidx extract -F $shard/$bwa_num_shards -K $K_size $r1 $r2' | sentieon util sort \\
			-r $genome_file \\
			-o ${id}_${shard}.bwa.sort.bam \\
			-t ${task.cpus} --sam2bam -i -
		
		cat <<-END_VERSIONS > ${task.process}_versions.yml
		${task.process}:
		 Sentieon UTIL: 
		  version: \$(echo \$(sentieon util --version 2>&1) | sed -e "s/sentieon-genomics-//g")
		  container: ${task.container}
		 Sentieon BWA-MEM: 
		  version: \$(echo \$(sentieon bwa 2>&1) | sed 's/^.*Version: //; s/Contact:.*\$//')
		  container: ${task.container}
		END_VERSIONS
		"""

	stub:
		"""
		touch ${id}_${shard}.bwa.sort.bam
		touch ${id}_${shard}.bwa.sort.bam.bai

		cat <<-END_VERSIONS > ${task.process}_versions.yml
		${task.process}:
		 Sentieon UTIL: 
		  version: \$(echo \$(sentieon util --version 2>&1) | sed -e "s/sentieon-genomics-//g")
		  container: ${task.container}
		 Sentieon BWA-MEM: 
		  version: \$(echo \$(sentieon bwa 2>&1) | sed 's/^.*Version: //; s/Contact:.*\$//')
		  container: ${task.container}
		END_VERSIONS
		"""
}

// Merge the fractioned bam files
process bwa_merge_shards {
	publishDir "/${OUTDIR}/versions", mode: 'copy' , overwrite: 'true', pattern: '*versions.yml'
	cpus 50
	tag "$id"
	time '1h'
	memory '120 GB'

	input:
		set val(id), group, file(shard), file(shard_bai) from bwa_shards_ch.groupTuple(by: [0,1])

	output:
		set id, group, file("${id}_merged.bam"), file("${id}_merged.bam.bai") into merged_bam_locusc
		set id, file("${id}_merged.bam"), file("${id}_merged.bam.bai") into merged_bam_dedup
		path "*versions.yml"
	when:
		params.shardbwa
	
	script:
		bams = shard.sort(false) { a, b -> a.getBaseName() <=> b.getBaseName() } .join(' ')

		"""
		sentieon util merge -o ${id}_merged.bam ${bams}

		cat <<-END_VERSIONS > ${task.process}_versions.yml
		${task.process}:
		 Sentieon UTIL: 
		  version: \$(echo \$(sentieon util --version 2>&1) | sed -e "s/sentieon-genomics-//g")
		  container: ${task.container}
		END_VERSIONS
		"""

	stub:
		"""
		touch ${id}_merged.bam
		touch ${id}_merged.bam.bai

		cat <<-END_VERSIONS > ${task.process}_versions.yml
		${task.process}:
		 Sentieon UTIL: 
		  version: \$(echo \$(sentieon util --version 2>&1) | sed -e "s/sentieon-genomics-//g")
		  container: ${task.container}
		END_VERSIONS
		"""
}

// ALTERNATIVE PATH: Unsharded BWA, utilize local scratch space.
process bwa_align {
	publishDir "/${OUTDIR}/versions", mode: 'copy' , overwrite: 'true', pattern: '*versions.yml'
	cpus 50
	memory '80 GB'
	// 64 GB peak giab //
	scratch true
	stageInMode 'copy'
	stageOutMode 'copy'
	tag "$id"
	container = "/fs1/resources/containers/sentieon_202112.sif"

	input:
		set val(group), val(id), file(r1), file(r2) from fastq.mix(fastq_trimmed)

	output:
		set id, group, file("${id}_merged.bam"), file("${id}_merged.bam.bai") into bam_locusc, bam_markdup
		// set id, file("${id}_merged.bam"), file("${id}_merged.bam.bai") into bam_dedup remnant of distri
		path "*versions.yml"

	when:
		params.align && !params.shardbwa

	script:
		"""
		sentieon bwa mem \\
			-M \\
			-R '@RG\\tID:${id}\\tSM:${id}\\tPL:illumina' \\
			-t ${task.cpus} \\
			$genome_file $r1 $r2 \\
			| sentieon util sort \\
			-r $genome_file \\
			-o ${id}_merged.bam \\
			-t ${task.cpus} --sam2bam -i -
		
		cat <<-END_VERSIONS > ${task.process}_versions.yml
		${task.process}:
		 Sentieon UTIL: 
		  version: \$(echo \$(sentieon util --version 2>&1) | sed -e "s/sentieon-genomics-//g")
		  container: ${task.container}
		 Sentieon BWA-MEM: 
		  version: \$(echo \$(sentieon bwa 2>&1) | sed 's/^.*Version: //; s/Contact:.*\$//')
		  container: ${task.container}
		END_VERSIONS
		"""

	stub:
		"""
		touch ${id}_merged.bam
		touch ${id}_merged.bam.bai

		cat <<-END_VERSIONS > ${task.process}_versions.yml
		${task.process}:
		 Sentieon UTIL: 
		  version: \$(echo \$(sentieon util --version 2>&1) | sed -e "s/sentieon-genomics-//g")
		  container: ${task.container}
		 Sentieon BWA-MEM: 
		  version: \$(echo \$(sentieon bwa 2>&1) | sed 's/^.*Version: //; s/Contact:.*\$//')
		  container: ${task.container}
		END_VERSIONS
		"""
}

process markdup {
	cpus 40
	errorStrategy 'retry'
	maxErrors 5
	tag "$id"
	memory '30 GB'
	// 12gb peak giab //
	time '3h'
	scratch true
	stageInMode 'copy'
	stageOutMode 'copy'
	container = "/fs1/resources/containers/sentieon_202112.sif"
	publishDir "/${OUTDIR}/bam", mode: 'copy' , overwrite: 'true', pattern: '*_dedup.bam*'
	publishDir "/${OUTDIR}/versions", mode: 'copy' , overwrite: 'true', pattern: '*versions.yml'

	input:
		set id, group, file(bam), file(bai) from bam_markdup.mix(merged_bam_dedup)

	output:
		set group, id, file("${id}_dedup.bam"), file("${id}_dedup.bam.bai") into complete_bam, chanjo_bam, expansionhunter_bam, yaml_bam, cov_bam, bam_manta, bam_nator, bam_tiddit, bam_manta_panel, bam_delly_panel, bam_cnvkit_panel, bam_freebayes, bam_mito, smncnc_bam, bam_gatk, depth_onco
		set id, group, file("${id}_dedup.bam"), file("${id}_dedup.bam.bai") into qc_bam, bam_melt, bam_bqsr
		set val(id), file("dedup_metrics.txt") into dedupmet_sentieonqc
		set group, file("${group}_bam.INFO") into bam_INFO
		path "*versions.yml"

	script:
		"""
		sentieon driver \\
			--temp_dir /local/scratch/ \\
			-t ${task.cpus} \\
			-i $bam --shard 1:1-248956422 --shard 2:1-242193529 --shard 3:1-198295559 --shard 4:1-190214555 --shard 5:1-120339935 --shard 5:120339936-181538259 --shard 6:1-170805979 --shard 7:1-159345973 --shard 8:1-145138636 --shard 9:1-138394717 --shard 10:1-133797422 --shard 11:1-135086622 --shard 12:1-56232327 --shard 12:56232328-133275309 --shard 13:1-114364328 --shard 14:1-107043718 --shard 15:1-101991189 --shard 16:1-90338345 --shard 17:1-83257441 --shard 18:1-80373285 --shard 19:1-58617616 --shard 20:1-64444167 --shard 21:1-46709983 --shard 22:1-50818468 --shard X:1-124998478 --shard X:124998479-156040895 --shard Y:1-57227415 --shard M:1-16569 \\
			--algo LocusCollector \\
			--fun score_info ${id}.score
		sentieon driver \\
			--temp_dir /local/scratch/ \\
			-t ${task.cpus} \\
			-i $bam \\
			--algo Dedup --score_info ${id}.score \\
			--metrics dedup_metrics.txt \\
			--rmdup ${id}_dedup.bam
		echo "BAM	$id	/access/${params.subdir}/bam/${id}_dedup.bam" > ${group}_bam.INFO

		cat <<-END_VERSIONS > ${task.process}_versions.yml
		${task.process}:
		 Sentieon DRIVER: 
		  version: \$(echo \$(sentieon driver --version 2>&1) | sed -e "s/sentieon-genomics-//g")
		  container: ${task.container}
		END_VERSIONS
		"""

	stub:
		"""
		touch ${id}_dedup.bam
		touch ${id}_dedup.bam.bai
		touch "dedup_metrics.txt"
		touch "${group}_bam.INFO"

		cat <<-END_VERSIONS > ${task.process}_versions.yml
		${task.process}:
		 Sentieon DRIVER: 
		  version: \$(echo \$(sentieon driver --version 2>&1) | sed -e "s/sentieon-genomics-//g")
		  container: ${task.container}
		END_VERSIONS
		"""
}

process bqsr {
	cpus 40
	errorStrategy 'retry'
	maxErrors 5
	tag "$id"
	memory '30 GB'
	// 12gb peak giab //
	time '5h'
	scratch true
	stageInMode 'copy'
	stageOutMode 'copy'
	container = "/fs1/resources/containers/sentieon_202112.sif"
	publishDir "/${OUTDIR}/bqsr", mode: 'copy' , overwrite: 'true', pattern: '*table'
	publishDir "/${OUTDIR}/versions", mode: 'copy' , overwrite: 'true', pattern: '*versions.yml'

	input:
		set id, group, file(bam), file(bai) from bam_bqsr.mix(bam_bqsr_choice)

	output:
		set group, id, file("${id}.bqsr.table") into dnascope_bqsr
		path "*versions.yml"

	script:
		"""
		sentieon driver -t ${task.cpus} \\
			-r $genome_file -i $bam \\
			--algo QualCal ${id}.bqsr.table \\
			-k $params.KNOWN

		cat <<-END_VERSIONS > ${task.process}_versions.yml
		${task.process}:
		 Sentieon DRIVER: 
		  version: \$(echo \$(sentieon driver --version 2>&1) | sed -e "s/sentieon-genomics-//g")
		  container: ${task.container}
		END_VERSIONS
		"""

	stub:
		"""
		touch ${id}.bqsr.table

		cat <<-END_VERSIONS > ${task.process}_versions.yml
		${task.process}:
		 Sentieon DRIVER: 
		  version: \$(echo \$(sentieon driver --version 2>&1) | sed -e "s/sentieon-genomics-//g")
		  container: ${task.container}
		END_VERSIONS
		"""
}

//Collect various QC data: 
process sentieon_qc {
	publishDir "/${OUTDIR}/versions", mode: 'copy' , overwrite: 'true', pattern: '*versions.yml'
	cpus 52
	memory '30 GB'
	tag "$id"
	time '2h'
	scratch true
	stageInMode 'copy'
	stageOutMode 'copy'
	container = "/fs1/resources/containers/sentieon_202112.sif"

	input:
		set id, group, file(bam), file(bai), file(dedup) from qc_bam.mix(bam_qc_choice).join(dedupmet_sentieonqc.mix(dedup_dummy))

	output:
		set group, id, file("${id}_qc.json") into qc_cdm
		set group, id, file("${id}_qc.json") into qc_melt
		file("*.txt")
		path "*versions.yml"

	script:
		target = ""
		panel = ""
		cov = "WgsMetricsAlgo wgs_metrics.txt"
		assay = "wgs"
		if( params.onco || params.exome) {
			target = "--interval $params.intervals"
			panel = params.panelhs + "$bam" + params.panelhs2 
			cov = "CoverageMetrics --cov_thresh 1 --cov_thresh 10 --cov_thresh 30 --cov_thresh 100 --cov_thresh 250 --cov_thresh 500 cov_metrics.txt"
			assay = "panel"
		}
		
		"""
		sentieon driver \\
			-r $genome_file $target \\
			-t ${task.cpus} \\
			-i $bam \\
			--algo MeanQualityByCycle mq_metrics.txt \\
			--algo QualDistribution qd_metrics.txt \\
			--algo GCBias --summary gc_summary.txt gc_metrics.txt \\
			--algo AlignmentStat aln_metrics.txt \\
			--algo InsertSizeMetricAlgo is_metrics.txt \\
			--algo $cov
		$panel
		qc_sentieon.pl $id $assay > ${id}_qc.json

		cat <<-END_VERSIONS > ${task.process}_versions.yml
		${task.process}:
		 Sentieon DRIVER: 
		  version: \$(echo \$(sentieon driver --version 2>&1) | sed -e "s/sentieon-genomics-//g")
		  container: ${task.container}
		END_VERSIONS
		"""

	stub:
		"""
		touch ${id}_qc.json
		touch ${id}.txt
		cat <<-END_VERSIONS > ${task.process}_versions.yml
		${task.process}:
		 Sentieon DRIVER: 
		  version: \$(echo \$(sentieon driver --version 2>&1) | sed -e "s/sentieon-genomics-//g")
		  container: ${task.container}
		END_VERSIONS
		"""

}

   

// Calculate coverage for chanjo
process chanjo_sambamba {
	cpus 16
	memory '10 GB'
	publishDir "/${OUTDIR}/cov", mode: 'copy', overwrite: 'true', pattern: '*.cov'
	publishDir "/${OUTDIR}/versions", mode: 'copy' , overwrite: 'true', pattern: '*versions.yml'
	tag "$id"
	scratch true
	stageInMode 'copy'
	stageOutMode 'copy'

	when:
		params.varcall

	input:	
		set group, id, file(bam), file(bai) from chanjo_bam.mix(chanjo_bam_choice)

	output:
		file("${id}.bwa.chanjo.cov") into chanjocov

	script:
		"""
		sambamba depth region -t ${task.cpus} -L $params.scoutbed -T 10 -T 15 -T 20 -T 50 -T 100 $bam > ${id}.bwa.chanjo.cov

		cat <<-END_VERSIONS > ${task.process}_versions.yml
		${task.process}:
		 Sambamba: 
		  version: \$(echo \$(sambamba --version 2>&1) | awk '{print \$2}' )
		  container: ${task.container}
		END_VERSIONS
		"""

	stub:
		"""
		touch ${id}.bwa.chanjo.cov

		cat <<-END_VERSIONS > ${task.process}_versions.yml
		${task.process}:
		 Sambamba: 
		  version: \$(echo \$(sambamba --version 2>&1) | awk '{print \$2}' )
		  container: ${task.container}
		END_VERSIONS
		"""
}																																																								

// Calculate coverage for paneldepth
process depth_onco {
	cpus 2
	memory '10 GB'
	publishDir "/${OUTDIR}/cov", mode: 'copy', overwrite: 'true'
	tag "$id"
	scratch true
	stageInMode 'copy'
	stageOutMode 'copy'

	when:
		params.assay == "swea"

	input:	
		set group, id, file(bam), file(bai) from depth_onco

	output:
		file("${id}.lowcov.overlapping.bed") into cov_onco

	script:
		"""
		panel_depth.pl $bam $params.scoutbed > ${id}.lowcov.bed
		overlapping_genes.pl ${id}.lowcov.bed $params.gene_regions > ${id}.lowcov.overlapping.bed
		"""

	stub:
		"""
		touch ${id}.lowcov.overlapping.bed
		"""
}

process SMNCopyNumberCaller {
	cpus 10
	memory '25GB'
	time '2h'
	publishDir "/${OUTDIR}/plots/SMNcnc", mode: 'copy' , overwrite: 'true', pattern: '*.pdf*'
	publishDir "/${OUTDIR}/versions", mode: 'copy' , overwrite: 'true', pattern: '*versions.yml'
	tag "$id"

	when:
		params.antype == "wgs"

	input:
		set group, id, file(bam), file(bai) from smncnc_bam.mix(bam_SMN_choice)

	output:
		file("*.tsv") into smn_tsv
		set file("*.pdf"), file("*.json")
		set group, file("${group}_smn.INFO") into smn_INFO
		path "*versions.yml"

	script:
		"""
		samtools view -H $bam | \\
			sed -e 's/SN:1/SN:chr1/' | sed -e 's/SN:2/SN:chr2/' |  \\
			sed -e 's/SN:3/SN:chr3/' | sed -e 's/SN:4/SN:chr4/' |  \\
			sed -e 's/SN:5/SN:chr5/' | sed -e 's/SN:6/SN:chr6/' |  \\
			sed -e 's/SN:7/SN:chr7/' | sed -e 's/SN:8/SN:chr8/' |  \\
			sed -e 's/SN:9/SN:chr9/' | sed -e 's/SN:10/SN:chr10/' | \\
			sed -e 's/SN:11/SN:chr11/' | sed -e 's/SN:12/SN:chr12/' |  \\
			sed -e 's/SN:13/SN:chr13/' | sed -e 's/SN:14/SN:chr14/' |  \\
			sed -e 's/SN:15/SN:chr15/' | sed -e 's/SN:16/SN:chr16/' |  \\
			sed -e 's/SN:17/SN:chr17/' | sed -e 's/SN:18/SN:chr18/' |  \\
			sed -e 's/SN:19/SN:chr19/' | sed -e 's/SN:20/SN:chr20/' |  \\
			sed -e 's/SN:21/SN:chr21/' | sed -e 's/SN:22/SN:chr22/' |  \\
			sed -e 's/SN:X/SN:chrX/' | sed -e 's/SN:Y/SN:chrY/' |   \\
			sed -e 's/SN:MT/SN:chrM/' | \\
			samtools reheader - $bam > ${id}.bam
		samtools index -b ${id}.bam -@ ${task.cpus}
		echo ${id}.bam > manifest.txt
		smn_caller.py --manifest manifest.txt --genome 38 --prefix ${id} --outDir . --threads ${task.cpus}
		rm ${id}.bam
		source activate py3-env
		python /SMNCopyNumberCaller/smn_charts.py -s ${id}.json -o .
		mv ${id}.tsv ${group}_SMN.tsv
		echo "SMN ${params.accessdir}/smn/${group}_SMN.tsv" > ${group}_smn.INFO

		cat <<-END_VERSIONS > ${task.process}_versions.yml
		${task.process}:
		 SAMtools: 
		  version: \$(echo \$(samtools --version 2>&1) | sed 's/^.*samtools //; s/Using.*\$//')
		  container: ${task.container}
		 SMNCopyNumberCaller: 
		  version: 1.1.2
		  container: ${task.container}
		END_VERSIONS
		"""

	stub:
		"""
		touch ${id}.bam
		touch ${id}.tsv
		touch ${id}.pdf
		touch ${id}.json
		touch ${group}_SMN.tsv
		touch ${group}_smn.INFO
	
		cat <<-END_VERSIONS > ${task.process}_versions.yml
		${task.process}:
		 SAMtools: 
		  version: \$(echo \$(samtools --version 2>&1) | sed 's/^.*samtools //; s/Using.*\$//')
		  container: ${task.container}
		 SMNCopyNumberCaller: 
		  version: 1.1.2
		  container: ${task.container}
		END_VERSIONS
		"""
}
// collects each individual's SMNCNC-tsv and creates one tsv-file
smn_tsv
	.collectFile(keepHeader: true, storeDir: "${OUTDIR}/smn/")



////////////////////////////////////////////////////////////////////////
////////////////////////// EXPANSION HUNTER ////////////////////////////
////////////////////////////////////////////////////////////////////////

// call STRs using ExpansionHunter, and plot alignments with GraphAlignmentViewer
process expansionhunter {
	publishDir "/${OUTDIR}/versions", mode: 'copy' , overwrite: 'true', pattern: '*versions.yml'
	tag "$group"
	cpus 2
	time '10h'
	memory '40 GB'
	scratch true
	stageInMode 'copy'
	stageOutMode 'copy'
	//publishDir "/${OUTDIR}/plots/GAV/${group}", mode: 'copy' , overwrite: 'true', pattern: '*.png'

	when:
		params.str
		
	input:
		set group, id, file(bam), file(bai), sex, type \
			from expansionhunter_bam.mix(expansionhunter_bam_choice).join(meta_exp, by: [0,1]).filter { item -> item[5] == 'proband' }

	output:
		set group, id, file("${group}.eh.vcf") into expansionhunter_vcf
		set group, id, file("${group}.eh_realigned.sort.bam"), file("${group}.eh_realigned.sort.bam.bai"), file("${group}.eh.vcf") into reviewer
		path "*versions.yml"

	script:
		"""
		source activate htslib10
		ExpansionHunter \
			--reads $bam \
			--reference $genome_file \
			--variant-catalog $params.expansionhunter_catalog \
			--output-prefix ${group}.eh
		samtools sort ${group}.eh_realigned.bam -o ${group}.eh_realigned.sort.bam
		samtools index ${group}.eh_realigned.sort.bam

		cat <<-END_VERSIONS > ${task.process}_versions.yml
		${task.process}:
		 expansionhunter: 
		  version: \$(echo \$(ExpansionHunter --version 2>&1) | sed 's/.*ExpansionHunter v// ; s/]//')
		  container: ${task.container}
		 SAMtools: 
		  version: \$(echo \$(samtools --version 2>&1) | sed 's/^.*samtools //; s/Using.*\$//')
		  container: ${task.container}
		END_VERSIONS
		"""

	stub:
		"""
		source activate htslib10
		touch ${group}.eh.vcf
		touch ${group}.eh_realigned.sort.bam
		touch ${group}.eh_realigned.sort.bam.bai

		cat <<-END_VERSIONS > ${task.process}_versions.yml
		${task.process}:
		 expansionhunter: 
		  version: \$(echo \$(ExpansionHunter --version 2>&1) | sed 's/.*ExpansionHunter v// ; s/]//')
		  container: ${task.container}
		 SAMtools: 
		  version: \$(echo \$(samtools --version 2>&1) | sed 's/^.*samtools //; s/Using.*\$//')
		  container: ${task.container}
		END_VERSIONS
		"""
}

// annotate expansionhunter vcf
process stranger {
	publishDir "/${OUTDIR}/versions", mode: 'copy' , overwrite: 'true', pattern: '*versions.yml'
	tag "$group"
	memory '1 GB'
	time '10m'
	scratch true
	stageInMode 'copy'
	stageOutMode 'copy'
	container = "/fs1/resources/containers/stranger_0.8.sif"

	input:
		set group, id, file(eh_vcf) from expansionhunter_vcf

	output:
		set group, id, file("${group}.fixinfo.eh.stranger.vcf") into expansionhunter_vcf_anno
		path "*versions.yml"

	script:
		"""
		stranger ${eh_vcf} -f $params.expansionhunter_catalog > ${group}.eh.stranger.vcf
		grep ^# ${group}.eh.stranger.vcf > ${group}.fixinfo.eh.stranger.vcf
		grep -v ^# ${group}.eh.stranger.vcf | sed 's/ /_/g' >> ${group}.fixinfo.eh.stranger.vcf
		
		cat <<-END_VERSIONS > ${task.process}_versions.yml
		${task.process}:
		 stranger: 
		  version: \$( stranger --version )
		  container: ${task.container}
		END_VERSIONS
		"""

	stub:
		"""
		touch ${group}.fixinfo.eh.stranger.vcf

		cat <<-END_VERSIONS > ${task.process}_versions.yml
		${task.process}:
		 stranger: 
		  version: \$( stranger --version )
		  container: ${task.container}
		END_VERSIONS
		"""
}
//for i in $( ls *.svg | cut -f 2 -d "." ); do echo "STR_IMG $i /access/!{params.subdir}/plots/reviewer/!{group}/!{group}.${i}.svg" >> !{group}_rev.INFO; done
process reviewer {
	tag "$group"
	cpus 1
	time '10m'
	memory '1 GB'
	scratch true
	stageInMode 'copy'
	stageOutMode 'copy'
	errorStrategy 'ignore'
	container = "/fs1/resources/containers/REViewer_2021-06-07.sif"
	publishDir "/${OUTDIR}/plots/reviewer/${group}", mode: 'copy' , overwrite: 'true', pattern: '*.svg'
	publishDir "/${OUTDIR}/versions", mode: 'copy' , overwrite: 'true', pattern: '*versions.yml'
	
	input:
		set group, id, file(bam), file(bai), file(vcf) from reviewer

	output:
		file("*svg")
		//set group, file("${group}_rev.INFO") into reviewer_INFO
		path "*versions.yml"

	shell:
		'''
		grep LocusId !{params.expansionhunter_catalog} | sed 's/[",^ ]//g' | cut -d':' -f2 | perl -na -e 'chomp; \
		system("REViewer --reads !{bam} \
		--vcf !{vcf} \
		--reference !{genome_file} \
		--catalog !{params.expansionhunter_catalog} \
		--locus $_ \
		--output-prefix !{id}");'

		cat <<-END_VERSIONS > !{task.process}_versions.yml
		!{task.process}:
		 REViewer: 
		  version: $(echo $(REViewer --version 2>&1) | sed 's/^.*REViewer v//')
		  container: !{task.container}
		END_VERSIONS
		'''

	stub:
		"""
		touch ${id}.svg

		cat <<-END_VERSIONS > ${task.process}_versions.yml
		${task.process}:
		 REViewer: 
		  version: \$(echo \$(REViewer --version 2>&1) | sed 's/^.*REViewer v//')
		  container: ${task.container}
		END_VERSIONS
		"""
}

// split multiallelic sites in expansionhunter vcf
// FIXME: Use env variable for picard path...
process vcfbreakmulti_expansionhunter {
	publishDir "/${OUTDIR}/vcf", mode: 'copy' , overwrite: 'true', pattern: '*.expansionhunter.vcf.gz'
	publishDir "/${OUTDIR}/versions", mode: 'copy' , overwrite: 'true', pattern: '*versions.yml'
	tag "$group"
	time '10m'
	memory '40 GB'
	scratch true
	stageInMode 'copy'
	stageOutMode 'copy'

	input:
		set group, id, file(eh_vcf_anno) from expansionhunter_vcf_anno
		set group, id, sex, mother, father, phenotype, diagnosis, type, assay, clarity_sample_id, ffpe, analysis from meta_str.filter{ item -> item[7] == 'proband' }

	output:
		file("${group}.expansionhunter.vcf.gz") into expansionhunter_scout
		set group, file("${group}_str.INFO") into str_INFO
		path "*versions.yml"

	script:
		if (father == "") { father = "null" }
		if (mother == "") { mother = "null" }
		if (mode == "family") {
			"""
			java -jar /opt/conda/envs/CMD-WGS/share/picard-2.21.2-1/picard.jar RenameSampleInVcf INPUT=${eh_vcf_anno} OUTPUT=${eh_vcf_anno}.rename.vcf NEW_SAMPLE_NAME=${id}
			vcfbreakmulti ${eh_vcf_anno}.rename.vcf > ${group}.expansionhunter.vcf.tmp
			familyfy_str.pl --vcf ${group}.expansionhunter.vcf.tmp --mother $mother --father $father --out ${group}.expansionhunter.vcf
			bgzip ${group}.expansionhunter.vcf
			tabix ${group}.expansionhunter.vcf.gz
			echo "STR	${params.accessdir}/vcf/${group}.expansionhunter.vcf.gz" > ${group}_str.INFO

			cat <<-END_VERSIONS > ${task.process}_versions.yml
			${task.process}:
			 vcflib: 
			  version: 1.0.9
			  container: ${task.container}
			 RenameSampleInVcf: 
			  version: \$(echo \$(java -jar /opt/conda/envs/CMD-WGS/share/picard-2.21.2-1/picard.jar RenameSampleInVcf --version 2>&1) | sed 's/-SNAPSHOT//')
			  container: ${task.container}
			 tabix: 
			  version: \$(echo \$(tabix --version 2>&1) | sed 's/^.*(htslib) // ; s/ Copyright.*//')
			  container: ${task.container}
			 bgzip: 
			  version: \$(echo \$(bgzip --version 2>&1) | sed 's/^.*(htslib) // ; s/ Copyright.*//')
			  container: ${task.container}
			END_VERSIONS
			"""
		}
		else {
			"""
			java -jar /opt/conda/envs/CMD-WGS/share/picard-2.21.2-1/picard.jar RenameSampleInVcf INPUT=${eh_vcf_anno} OUTPUT=${eh_vcf_anno}.rename.vcf NEW_SAMPLE_NAME=${id}
			vcfbreakmulti ${eh_vcf_anno}.rename.vcf > ${group}.expansionhunter.vcf
			bgzip ${group}.expansionhunter.vcf
			tabix ${group}.expansionhunter.vcf.gz
			echo "STR	${params.accessdir}/vcf/${group}.expansionhunter.vcf.gz" > ${group}_str.INFO

			cat <<-END_VERSIONS > ${task.process}_versions.yml
			${task.process}:
			 vcflib: 
			  version: 1.0.9
			  container: ${task.container}
			 RenameSampleInVcf: 
			  version: \$(echo \$(java -jar /opt/conda/envs/CMD-WGS/share/picard-2.21.2-1/picard.jar RenameSampleInVcf --version 2>&1) | sed 's/-SNAPSHOT//')
			  container: ${task.container}
			 tabix: 
			  version: \$(echo \$(tabix --version 2>&1) | sed 's/^.*(htslib) // ; s/ Copyright.*//')
			  container: ${task.container}
			 bgzip: 
			  version: \$(echo \$(bgzip --version 2>&1) | sed 's/^.*(htslib) // ; s/ Copyright.*//')
			  container: ${task.container}
			END_VERSIONS
			"""
		}

	stub:
		"""
		touch ${group}.expansionhunter.vcf.gz
		touch "${group}_str.INFO"

		cat <<-END_VERSIONS > ${task.process}_versions.yml
		${task.process}:
		 vcflib: 
		  version: 1.0.9
		  container: ${task.container}
		 RenameSampleInVcf: 
		  version: \$(echo \$(java -jar /opt/conda/envs/CMD-WGS/share/picard-2.21.2-1/picard.jar RenameSampleInVcf --version 2>&1) | sed 's/-SNAPSHOT//')
		  container: ${task.container}
		 tabix: 
		  version: \$(echo \$(tabix --version 2>&1) | sed 's/^.*(htslib) // ; s/ Copyright.*//')
		  container: ${task.container}
		 bgzip: 
		  version: \$(echo \$(bgzip --version 2>&1) | sed 's/^.*(htslib) // ; s/ Copyright.*//')
		  container: ${task.container}
		END_VERSIONS
		"""
}
//////////////////////////////////////////////////////////////////////////
//////////////////////////////////////////////////////////////////////////
/////////////////////////////////////////////////////////////////////////
process melt_qc_val {
	tag "$id"
	time '2m'
	memory '50 MB'

	when:
		params.onco

	input:
		set group, id, qc from qc_melt

	output:
		set id, val(INS_SIZE), val(MEAN_DEPTH), val(COV_DEV) into qc_melt_val
		set group, id, val(INS_SIZE), val(MEAN_DEPTH), val(COV_DEV) into qc_cnvkit_val
	
	script:
		// Collect qc-data if possible from normal sample, if only tumor; tumor
		qc.readLines().each{
			if (it =~ /\"(ins_size_dev)\" : \"(\S+)\"/) {
				ins_dev = it =~ /\"(ins_size_dev)\" : \"(\S+)\"/
			}
			if (it =~ /\"(mean_coverage)\" : \"(\S+)\"/) {
				coverage = it =~ /\"(mean_coverage)\" : \"(\S+)\"/
			}
			if (it =~ /\"(ins_size)\" : \"(\S+)\"/) {
				ins_size = it =~ /\"(ins_size)\" : \"(\S+)\"/
			}
		}
		// might need to be defined for -resume to work "def INS_SIZE" and so on....
		INS_SIZE = ins_size[0][2]
		MEAN_DEPTH = coverage[0][2]
		COV_DEV = ins_dev[0][2]
		"""
		echo hej > hej
		"""

	stub:
		INS_SIZE = 0
		MEAN_DEPTH = 0
		COV_DEV = 0
		"""
		echo $INS_SIZE $MEAN_DEPTH $COV_DEV > qc.val
		"""
}

// MELT always give VCFs for each type of element defined in mei_list
// If none found -> 0 byte vcf. merge_melt.pl merges the three, if all empty
// it creates a vcf with only header from params.meltheader
// merge_melt.pl gives output ${id}.melt.merged.vcf
process melt {
	publishDir "/${OUTDIR}/versions", mode: 'copy' , overwrite: 'true', pattern: '*versions.yml'
	cpus 3
	errorStrategy 'retry'
	container = '/fs1/resources/containers/melt_2.2.2.sif'
	tag "$id"
	memory '40 GB'
	time '3h'

	input:
		set id, group, file(bam), file(bai), val(INS_SIZE), val(MEAN_DEPTH), val(COV_DEV) from bam_melt.mix(bam_melt_choice).join(qc_melt_val)

	when:
		params.onco

	output:
		set group, id, file("${id}.melt.merged.vcf") into melt_vcf
		path "*versions.yml"

	script:
		"""
		java -jar /opt/MELTv2.2.2/MELT.jar Single \\
			-bamfile $bam \\
			-r 150 \\
			-h $genome_file \\
			-n /opt/MELTv2.2.2/add_bed_files/Hg38/Hg38.genes.bed \\
			-z 50000 \\
			-d 50 -t /opt/mei_list \\
			-w . \\
			-c $MEAN_DEPTH \\
			-cov $COV_DEV \\
			-e $INS_SIZE
		merge_melt.pl $params.meltheader $id

		cat <<-END_VERSIONS > ${task.process}_versions.yml
		${task.process}:
		 MELT: 
		  version: \$(echo \$(java -jar /opt/MELTv2.2.2/MELT.jar Single -h | sed "s/.*MELTv// ; s/ -.*//")
		  container: ${task.container}
		END_VERSIONS
		"""

	stub:
		"""
		touch ${group}.expansionhunter.vcf.gz
		touch "${group}_str.INFO"

		cat <<-END_VERSIONS > ${task.process}_versions.yml
		${task.process}:
		 MELT: 
		  version: \$(echo \$(java -jar /opt/MELTv2.2.2/MELT.jar Single -h | sed "s/.*MELTv// ; s/ -.*//")
		  container: ${task.container}
		END_VERSIONS
		"""
}

// When rerunning sample from bam, dnascope has to be run unsharded. this is mixed together with all other vcfs in a trio //
process dnascope {
	publishDir "/${OUTDIR}/versions", mode: 'copy' , overwrite: 'true', pattern: '*versions.yml'
	cpus 54
	memory '40 GB'
	// 12 GB peak giab //
	time '4h'
	tag "$id"
	container = "/fs1/resources/containers/sentieon_202112.sif"

	when:
		params.varcall

	input:
		set group, id, bam, bai, bqsr from complete_bam.mix(dnascope_bam_choice).join(dnascope_bqsr, by: [0,1] )

	output:
		set group, id, file("${id}.dnascope.gvcf.gz"), file("${id}.dnascope.gvcf.gz.tbi") into complete_vcf_choice
		set group, id, file("${id}.dnascope.gvcf.gz") into gvcf_gens_choice
		path "*versions.yml"

	script:
		"""
		sentieon driver \\
			-t ${task.cpus} \\
			-r $genome_file \\
			-q $bqsr \\
			-i $bam --shard 1:1-248956422 --shard 2:1-242193529 --shard 3:1-198295559 --shard 4:1-190214555 --shard 5:1-120339935 --shard 5:120339936-181538259 --shard 6:1-170805979 --shard 7:1-159345973 --shard 8:1-145138636 --shard 9:1-138394717 --shard 10:1-133797422 --shard 11:1-135086622 --shard 12:1-56232327 --shard 12:56232328-133275309 --shard 13:1-114364328 --shard 14:1-107043718 --shard 15:1-101991189 --shard 16:1-90338345 --shard 17:1-83257441 --shard 18:1-80373285 --shard 19:1-58617616 --shard 20:1-64444167 --shard 21:1-46709983 --shard 22:1-50818468 --shard X:1-124998478 --shard X:124998479-156040895 --shard Y:1-57227415 --shard M:1-16569 \\
			--algo DNAscope --emit_mode GVCF ${id}.dnascope.gvcf.gz

		cat <<-END_VERSIONS > ${task.process}_versions.yml
		${task.process}:
		 Sentieon DRIVER: 
		  version: \$(echo \$(sentieon driver --version 2>&1) | sed -e "s/sentieon-genomics-//g")
		  container: ${task.container}
		END_VERSIONS
		"""

	stub:
		"""
		touch ${id}.dnascope.gvcf.gz
		touch ${id}.dnascope.gvcf.gz.tbi

		cat <<-END_VERSIONS > ${task.process}_versions.yml
		${task.process}:
		 Sentieon DRIVER: 
		  version: \$(echo \$(sentieon driver --version 2>&1) | sed -e "s/sentieon-genomics-//g")
		  container: ${task.container}
		END_VERSIONS
		"""
}

process bamtoyaml {
	cpus 1
	time "5m"
	memory "2MB"

	input:
		set group, id, bam, bai from bampath_start
	
	output:
		set group, file("${group}_bamstart.INFO") into bamchoice_INFO

	script:
		"""
		echo "BAM	$id	/access/${params.subdir}/bam/${bam.getName()}" > ${group}_bamstart.INFO
		"""

	stub:
		"""
		touch ${group}_bamstart.INFO
		"""
}


process gvcf_combine {
	publishDir "/${OUTDIR}/versions", mode: 'copy' , overwrite: 'true', pattern: '*versions.yml'
	cpus 16
	tag "$group"
	memory '5 GB'
	time '5h'
	container = "/fs1/resources/containers/sentieon_202112.sif"

	input:
		set group, id, file(vcf), file(idx) from complete_vcf_choice.groupTuple()

	output:
		set group, id, file("${group}.combined.vcf"), file("${group}.combined.vcf.idx") into combined_vcf
		path "*versions.yml"

	script:
		all_gvcfs = vcf.join(' -v ')

		"""
		sentieon driver \\
			-t ${task.cpus} \\
			-r $genome_file \\
			--algo GVCFtyper \\
			-v $all_gvcfs ${group}.combined.vcf

		cat <<-END_VERSIONS > ${task.process}_versions.yml
		${task.process}:
		 Sentieon DRIVER: 
		  version: \$(echo \$(sentieon driver --version 2>&1) | sed -e "s/sentieon-genomics-//g")
		  container: ${task.container}
		END_VERSIONS
		"""

	stub:
		"""
		touch ${group}.combined.vcf
		touch ${group}.combined.vcf.idx

		cat <<-END_VERSIONS > ${task.process}_versions.yml
		${task.process}:
		 Sentieon DRIVER: 
		  version: \$(echo \$(sentieon driver --version 2>&1) | sed -e "s/sentieon-genomics-//g")
		  container: ${task.container}
		END_VERSIONS
		"""
}

// Create ped from input variables //
process create_ped {
	tag "$group"
	time '20m'
	publishDir "/${OUTDIR}/ped", mode: 'copy' , overwrite: 'true'	

	input:
		set group, id, sex, mother, father, phenotype, diagnosis, type, assay, clarity_sample_id, ffpe, analysis from ped.filter { item -> item[7] == 'proband' }
		
	output:
		set group, type, file("${group}_base.ped") into ped_mad, ped_peddy, ped_inher, ped_scout, ped_loqus, ped_prescore, ped_compound, ped_pod
		set group, type_ma, file("${group}_ma.ped") optional true into ped_inher_ma, ped_prescore_ma, ped_compound_ma, ped_mad_ma
		set group, type_fa, file("${group}_fa.ped") optional true into ped_inher_fa, ped_prescore_fa, ped_compound_fa, ped_mad_fa


	script:
		if ( father == "" ) {
			father = "0"
		}
		if ( mother == "" ) {
			mother = "0"
		}
		type_fa = "fa"
		type_ma = "ma"
		"""
		create_ped.pl --mother $mother --father $father --group $group --id $id --sex $sex
		"""

	stub:
		type_fa = "fa"
		type_ma = "ma"
		"""
		touch ${group}_base.ped
		touch ${group}_ma.ped
		touch ${group}_fa.ped

        echo $type_fa $type_ma > type.val
		"""
}

//madeline ped, run if family mode
process madeline {
	publishDir "/${OUTDIR}/ped", mode: 'copy' , overwrite: 'true', pattern: '*.madeline.xml'
	publishDir "/${OUTDIR}/versions", mode: 'copy' , overwrite: 'true', pattern: '*versions.yml'
	memory '1 GB'
	time '30m'
	container '/fs1/resources/containers/madeline.sif'

	input:
		set group, type, file(ped) from ped_mad.mix(ped_mad_ma,ped_mad_fa)

	output:
		file("${ped}.madeline.xml") into madeline_ped
		set group, file("${group}_madde.INFO") into madde_INFO
		path "*versions.yml"

	when:
		mode == "family" && params.assay == "wgs"

	script:
		"""
		source activate tools
		ped_parser \\
			-t ped $ped \\
			--to_madeline \\
			-o ${ped}.madeline
		madeline2 \\
			-L "IndividualId" ${ped}.madeline \\
			-o ${ped}.madeline \\
			-x xml
		echo "MADDE	$type ${params.accessdir}/ped/${ped}.madeline.xml" > ${group}_madde.INFO

		cat <<-END_VERSIONS > ${task.process}_versions.yml
		${task.process}:
		 ped_parser: 
		  version: \$(echo \$(ped_parser --version 2>&1) | sed -e "s/^.*ped_parser version: //")
		  container: ${task.container}
		 madeline: 
		  version: \$(echo \$(madeline --version 2>&1) | grep : | sed -e"s/^.*Madeline //; s/PDE : 1.*//")
		  container: ${task.container}
		END_VERSIONS
		"""

	stub:
		"""
		source activate tools
		touch ${group}_madde.INFO
		touch ${ped}.madeline.xml

		cat <<-END_VERSIONS > ${task.process}_versions.yml
		${task.process}:
		 ped_parser: 
		  version: \$(echo \$(ped_parser --version 2>&1) | sed -e "s/^.*ped_parser version: //")
		  container: ${task.container}
		 madeline: 
		  version: \$(echo \$(madeline --version 2>&1) | grep : | sed -e"s/^.*Madeline //; s/PDE : 1.*//")
		  container: ${task.container}
		END_VERSIONS
		"""
}

process freebayes {
	publishDir "/${OUTDIR}/versions", mode: 'copy' , overwrite: 'true', pattern: '*versions.yml'
	cpus 1
	time '2h'
	container '/fs1/resources/containers/twistmyeloid_2020-06-17.sif'
	scratch true
	stageInMode 'copy'
	stageOutMode 'copy'

	when: 
		params.onco || params.assay == "exome"

	input:
		set group, id, file(bam), file(bai) from bam_freebayes.mix(bam_freebayes_choice)

	output:
		set group, file("${id}.pathfreebayes.lines") into freebayes_concat
		path "*versions.yml"

	script:
		if (params.onco) {
			"""
			freebayes -f $genome_file --pooled-continuous --pooled-discrete -t $params.intersect_bed --min-repeat-entropy 1 -F 0.03 $bam > ${id}.freebayes.vcf
			vcfbreakmulti ${id}.freebayes.vcf > ${id}.freebayes.multibreak.vcf
			bcftools norm -m-both -c w -O v -f $genome_file -o ${id}.freebayes.multibreak.norm.vcf ${id}.freebayes.multibreak.vcf
			vcfanno_linux64 -lua /fs1/resources/ref/hg19/bed/scout/sv_tracks/silly.lua $params.vcfanno ${id}.freebayes.multibreak.norm.vcf > ${id}.freebayes.multibreak.norm.anno.vcf
			grep ^# ${id}.freebayes.multibreak.norm.anno.vcf > ${id}.freebayes.multibreak.norm.anno.path.vcf
			grep -v ^# ${id}.freebayes.multibreak.norm.anno.vcf | grep -i pathogenic > ${id}.freebayes.multibreak.norm.anno.path.vcf2
			cat ${id}.freebayes.multibreak.norm.anno.path.vcf ${id}.freebayes.multibreak.norm.anno.path.vcf2 > ${id}.freebayes.multibreak.norm.anno.path.vcf3
			filter_freebayes.pl ${id}.freebayes.multibreak.norm.anno.path.vcf3 > ${id}.pathfreebayes.lines

			cat <<-END_VERSIONS > ${task.process}_versions.yml
			${task.process}:
			 freebayes: 
			  version: \$(echo \$(freebayes --version 2>&1) | sed 's/version:\s*v//g')
			  container: ${task.container}
			 vcflib: 
			  version: 1.0.9
			  container: ${task.container}
			 bcftools: 
			  version: \$(echo \$(bcftools --version 2>&1) | head -n1 | sed 's/^.*bcftools //; s/ .*\$//')
			  container: ${task.container}
			 vcfanno: 
			  version: \$(echo \$(vcfanno_linux64 2>&1) | grep version | cut -f3 -d' ' )
			  container: ${task.container}
			END_VERSIONS
			"""
		}
		else {
			"""
			touch ${id}.pathfreebayes.lines

			cat <<-END_VERSIONS > ${task.process}_versions.yml
			${task.process}:
			 freebayes: 
			  version: \$(echo \$(freebayes --version 2>&1) | sed 's/version:\s*v//g')
			  container: ${task.container}
			 vcflib: 
			  version: 1.0.9
			  container: ${task.container}
			 bcftools: 
			  version: \$(echo \$(bcftools --version 2>&1) | head -n1 | sed 's/^.*bcftools //; s/ .*\$//')
			  container: ${task.container}
			 vcfanno: 
			  version: \$(echo \$(vcfanno_linux64 2>&1) | grep version | cut -f3 -d' ' )
			  container: ${task.container}
			END_VERSIONS
			"""
		}

	stub:
		"""
		touch ${id}.pathfreebayes.lines

		cat <<-END_VERSIONS > ${task.process}_versions.yml
		${task.process}:
		 freebayes: 
		  version: \$(echo \$(freebayes --version 2>&1) | sed 's/version:\s*v//g')
		  container: ${task.container}
		 vcflib: 
		  version: 1.0.9
		  container: ${task.container}
		 bcftools: 
		  version: \$(echo \$(bcftools --version 2>&1) | head -n1 | sed 's/^.*bcftools //; s/ .*\$//')
		  container: ${task.container}
		 vcfanno: 
		  version: \$(echo \$(vcfanno_linux64 2>&1) | grep version | cut -f3 -d' ' )
		  container: ${task.container}
		END_VERSIONS
		"""
}

/////////////// MITOCHONDRIA SNV CALLING ///////////////
///////////////                          ///////////////

// create an MT BAM file
process fetch_MTseqs {
	cpus 2
	memory '10GB'
	time '30m'
	tag "$id"
	publishDir "/${OUTDIR}/bam", mode: 'copy', overwrite: 'true', pattern: '*.bam*'
	publishDir "/${OUTDIR}/versions", mode: 'copy' , overwrite: 'true', pattern: '*versions.yml'

	when:
		params.antype == "wgs"

	input:
		set group, id, file(bam), file(bai) from bam_mito.mix(bam_mito_choice)

    output:
        set group, id, file ("${id}_mito.bam"), file("${id}_mito.bam.bai") into mutserve_bam, eklipse_bam, qc_mito_bam
		set group, file("${group}_mtbam.INFO") into mtBAM_INFO
		path "*versions.yml"

	script:
		"""
		sambamba view -f bam $bam M > ${id}_mito.bam
		samtools index -b ${id}_mito.bam
		echo "mtBAM	$id	/access/${params.subdir}/bam/${id}_mito.bam" > ${group}_mtbam.INFO

		cat <<-END_VERSIONS > ${task.process}_versions.yml
		${task.process}:
		 Sambamba: 
		  version: \$(echo \$(sambamba --version 2>&1) | awk '{print \$2}' )
		  container: ${task.container}
		 SAMtools: 
		  version: \$(echo \$(samtools --version 2>&1) | sed 's/^.*samtools //; s/Using.*\$//')
		  container: ${task.container}
		END_VERSIONS
		"""

	stub:
		"""
		touch ${id}_mito.bam
		touch ${id}_mito.bam.bai
		touch ${group}_mtbam.INFO

		cat <<-END_VERSIONS > ${task.process}_versions.yml
		${task.process}:
		 Sambamba: 
		  version: \$(echo \$(sambamba --version 2>&1) | awk '{print \$2}' )
		  container: ${task.container}
		 SAMtools: 
		  version: \$(echo \$(samtools --version 2>&1) | sed 's/^.*samtools //; s/Using.*\$//')
		  container: ${task.container}
		END_VERSIONS
		"""
}

process sentieon_mitochondrial_qc {

    // Fetch mitochondrial coverage statistics
    // Calculate mean_coverage and pct_above_500x
    
    cpus 52
    memory '30 GB'
	tag "$id"
	time '2h'
	scratch true
	stageInMode 'copy'
	stageOutMode 'copy'
	container = "/fs1/resources/containers/sentieon_202112.sif"

	when:
	    params.antype == "wgs"
    
	input:
        set group, id, file(bam), file(bai) from qc_mito_bam

	output:
    	set group, id, file("${id}_mito_coverage.tsv") into qc_mito

	script:	
		"""
		sentieon driver \\
			-r $genome_file \\
			-t ${task.cpus} \\
			-i $bam \\
			--algo CoverageMetrics \\
			--cov_thresh 500 \\
			mt_cov_metrics.txt

		head -1 mt_cov_metrics.txt.sample_interval_summary > "${id}_mito_coverage.tsv"
		grep "^M" mt_cov_metrics.txt.sample_interval_summary >> "${id}_mito_coverage.tsv"
		"""

	stub:
		"""
		touch ${id}_mito_coverage.tsv
		"""
}

process build_mitochondrial_qc_json {
   
    cpus 4
    tag "$id"
    time "10m"

    input:
        set group, id, file(mito_qc_file) from qc_mito

    output:
        set group, id, file("${id}_mito_qc.json") into qc_mito_json
    
	script:
		"""
		mito_tsv_to_json.py ${mito_qc_file} ${id} > "${id}_mito_qc.json"
		"""
	stub:
		"""
		touch ${id}_mito_qc.json
		"""
}

    
// gatk FilterMutectCalls in future if FPs overwhelms tord/sofie/carro
process run_mutect2 {
	cpus 4
	memory '50 GB'
	time '1h'
	tag "$group"
	publishDir "/${OUTDIR}/vcf", mode: 'copy', overwrite: 'true', pattern: '*.vcf'
	publishDir "/${OUTDIR}/versions", mode: 'copy' , overwrite: 'true', pattern: '*versions.yml'

	when:
		!params.onco
	
	input:
		set group, id, file(bam), file(bai) from mutserve_bam.groupTuple()

	output:
		set group, id, file("${group}.mutect2.vcf") into ms_vcfs_1, ms_vcfs_2
		path "*versions.yml"

	script:
		bams = bam.join(' -I ')

		"""
		source activate gatk4-env
		gatk Mutect2 \
		--mitochondria-mode \
		-R $params.genome_file \
		-L M \
		-I $bams \
		-O ${group}.mutect2.vcf

		cat <<-END_VERSIONS > ${task.process}_versions.yml
		${task.process}:
		 GATK: 
		  version: \$(echo \$(gatk --version 2>&1) | sed 's/^.*(GATK) v//; s/ .*\$// ; s/-SNAPSHOT//')
		  container: ${task.container}
		END_VERSIONS
		"""

	stub:
		"""
		source activate gatk4-env
		touch ${group}.mutect2.vcf

		cat <<-END_VERSIONS > ${task.process}_versions.yml
		${task.process}:
		 GATK: 
		  version: \$(echo \$(gatk --version 2>&1) | sed 's/^.*(GATK) v//; s/ .*\$// ; s/-SNAPSHOT//')
		  container: ${task.container}
		END_VERSIONS
		"""
}

// split and left-align variants
process split_normalize_mito {
	publishDir "/${OUTDIR}/versions", mode: 'copy' , overwrite: 'true', pattern: '*versions.yml'
	cpus 1
	memory '1GB'
	time '10m'

	input:
		set group, id, file(ms_vcf) from ms_vcfs_1
		set g2, id2, sex, type from meta_mutect2.groupTuple()

	output:
		set group, file("${group}.mutect2.breakmulti.filtered5p.0genotyped.proband.vcf") into adj_vcfs
		path "*versions.yml"

	script:
		proband_idx = type.findIndexOf{ it == "proband" }

<<<<<<< HEAD
		"""
		grep -vP "^M\\s+955" $ms_vcf > ${ms_vcf}.fix
		vcfbreakmulti ${ms_vcf}.fix > ${ms_vcf}.breakmulti
		bcftools sort ${ms_vcf}.breakmulti | bgzip > ${ms_vcf}.breakmulti.fix
		tabix -p vcf ${ms_vcf}.breakmulti.fix
		bcftools norm -f $params.rCRS_fasta -o ${ms_vcf.baseName}.adjusted.vcf ${ms_vcf}.breakmulti.fix
		bcftools view -i 'FMT/AF[*]>0.05' ${ms_vcf.baseName}.adjusted.vcf -o ${group}.mutect2.breakmulti.filtered5p.vcf
		bcftools filter -S 0 --exclude 'FMT/AF[*]<0.05' ${group}.mutect2.breakmulti.filtered5p.vcf -o ${group}.mutect2.breakmulti.filtered5p.0genotyped.vcf
		filter_mutect2_mito.pl ${group}.mutect2.breakmulti.filtered5p.0genotyped.vcf ${id2[proband_idx]} > ${group}.mutect2.breakmulti.filtered5p.0genotyped.proband.vcf

		cat <<-END_VERSIONS > ${task.process}_versions.yml
		${task.process}:
		 vcflib: 
		  version: 1.0.9
		  container: ${task.container}
		 bcftools: 
		  version: \$(echo \$(bcftools --version 2>&1) | head -n1 | sed 's/^.*bcftools //; s/ .*\$//')
		  container: ${task.container}
		 tabix: 
		  version: \$(echo \$(tabix --version 2>&1) | sed 's/^.*(htslib) // ; s/ Copyright.*//')
		  container: ${task.container}
		END_VERSIONS
		"""
=======
    """
    grep -vP "^M\\s+955" $ms_vcf > ${ms_vcf}.fix
    bcftools norm -m-both -o ${ms_vcf}.breakmulti ${ms_vcf}.fix
    bcftools sort ${ms_vcf}.breakmulti | bgzip > ${ms_vcf}.breakmulti.fix
    tabix -p vcf ${ms_vcf}.breakmulti.fix
    bcftools norm -f $params.rCRS_fasta -o ${ms_vcf.baseName}.adjusted.vcf ${ms_vcf}.breakmulti.fix
    bcftools view -i 'FMT/AF[*]>0.05' ${ms_vcf.baseName}.adjusted.vcf -o ${group}.mutect2.breakmulti.filtered5p.vcf
    bcftools filter -S 0 --exclude 'FMT/AF[*]<0.05' ${group}.mutect2.breakmulti.filtered5p.vcf -o ${group}.mutect2.breakmulti.filtered5p.0genotyped.vcf
    filter_mutect2_mito.pl ${group}.mutect2.breakmulti.filtered5p.0genotyped.vcf ${id2[proband_idx]} > ${group}.mutect2.breakmulti.filtered5p.0genotyped.proband.vcf
    """
>>>>>>> 165957b9

	stub:
		"""
		touch ${group}.mutect2.breakmulti.filtered5p.0genotyped.proband.vcf

		cat <<-END_VERSIONS > ${task.process}_versions.yml
		${task.process}:
		 vcflib: 
		  version: 1.0.9
		  container: ${task.container}
		 bcftools: 
		  version: \$(echo \$(bcftools --version 2>&1) | head -n1 | sed 's/^.*bcftools //; s/ .*\$//')
		  container: ${task.container}
		 tabix: 
		  version: \$(echo \$(tabix --version 2>&1) | sed 's/^.*(htslib) // ; s/ Copyright.*//')
		  container: ${task.container}
		END_VERSIONS
		"""
}

// use python tool HmtNote for annotating vcf
// future merging with diploid genome does not approve spaces in info-string
process run_hmtnote {
	publishDir "/${OUTDIR}/versions", mode: 'copy' , overwrite: 'true', pattern: '*versions.yml'
	cpus 1
	memory '5GB'
	time '15m'


	input:
		set group, file(adj_vcf) from adj_vcfs

	output:
		set group, file("${group}.fixinfo.vcf") into mito_diplod_vep
		path "*versions.yml"

	script:
		"""
		source activate tools
		hmtnote annotate ${adj_vcf} ${group}.hmtnote --offline
		grep ^# ${group}.hmtnote > ${group}.fixinfo.vcf
		grep -v ^# ${group}.hmtnote | sed 's/ /_/g' >> ${group}.fixinfo.vcf

		cat <<-END_VERSIONS > ${task.process}_versions.yml
		${task.process}:
		 hmtnote: 
		  version: \$(echo \$(hmtnote --version 2>&1) | sed 's/^.*hmtnote, version //; s/Using.*\$//' )
		  container: ${task.container}
		END_VERSIONS
		"""

	stub:
		"""
		source activate tools
		touch ${group}.fixinfo.vcf

		cat <<-END_VERSIONS > ${task.process}_versions.yml
		${task.process}:
		 hmtnote: 
		  version: \$(echo \$(hmtnote --version 2>&1) | sed 's/^.*hmtnote, version //; s/Using.*\$//' )
		  container: ${task.container}
		END_VERSIONS
		"""
}

// run haplogrep 2 on resulting vcf
process run_haplogrep {
	time '10m'
	memory '30 GB'
	cpus '2'
	publishDir "/${OUTDIR}/plots/mito", mode: 'copy', overwrite: 'true', pattern: "*.png"
	publishDir "/${OUTDIR}/versions", mode: 'copy' , overwrite: 'true', pattern: '*versions.yml'

	input:
		set group, id, file(ms_vcf) from ms_vcfs_2

	output:
		file("${group}.haplogrep.png")
		set group, file("${group}_haplo.INFO") into haplogrep_INFO
		path "*versions.yml"

	shell:
		'''
		for sample in `bcftools query -l !{ms_vcf}`; do 
			bcftools view -c1 -Oz -s $sample -o $sample.vcf.gz !{ms_vcf}
			java  -Xmx16G -Xms16G -jar /opt/bin/haplogrep.jar classify \
			--in $sample.vcf.gz\
			--out $sample.hg2.vcf \
			--format vcf \
			--lineage 1
			dot $sample.hg2.vcf.dot -Tps2 > $sample.hg2.vcf.ps
			gs -dSAFER -dBATCH -dNOPAUSE -sDEVICE=png16m -dGraphicsAlphaBits=4 -r1200 -dDownScaleFactor=3 -sOutputFile=${sample}.hg2.vcf.png ${sample}.hg2.vcf.ps
		done
		montage -mode concatenate -tile 3x1 *.png !{group}.haplogrep.png
		echo "IMG haplogrep !{params.accessdir}/plots/mito/!{group}.haplogrep.png" > !{group}_haplo.INFO
		
		cat <<-END_VERSIONS > !{task.process}_versions.yml
		!{task.process}:
		 haplogrep: 
		  version: $(echo $(java -jar /opt/bin/haplogrep.jar classify 2>&1) | sed "s/.*Classify v// ; s/ .*//")
		  container: !{task.container}
		 montage: 
		  version: $(echo $(gm -version 2>&1) | head -1 | sed -e "s/GraphicsMagick //" | cut -d" " -f1 )
		  container: !{task.container}
		END_VERSIONS
		'''

	stub:
		"""
		touch ${group}.haplogrep.png
		touch ${group}_haplo.INFO

		cat <<-END_VERSIONS > ${task.process}_versions.yml
		${task.process}:
		 haplogrep: 
		  version: \$(echo \$(java -jar /opt/bin/haplogrep.jar classify 2>&1) | sed "s/htt.*Classify v// ; s/ .*//")
		  container: ${task.container}
		 montage: 
		  version: \$(echo \$(gm -version 2>&1) | head -1 | sed -e "s/GraphicsMagick //" | cut -d" " -f1 )
		  container: ${task.container}
		END_VERSIONS
		"""
}

// use eKLIPse for detecting mitochondrial deletions
process run_eklipse {
	cpus 2
	memory '10GB'
	time '60m'
	publishDir "/${OUTDIR}/plots/mito", mode: 'copy', overwrite: 'true', pattern: '*.png'
	publishDir "/${OUTDIR}/plots/mito", mode: 'copy', overwrite: 'true', pattern: '*.hetplasmid_frequency.txt'
	publishDir "/${OUTDIR}/versions", mode: 'copy' , overwrite: 'true', pattern: '*versions.yml'

	input:
		set group, id, file(bam), file(bai) from eklipse_bam

	output:
		set file("*.png"), file("${id}.hetplasmid_frequency.txt")
		set group, file("${id}_eklipse.INFO") into eklipse_INFO
		path "*versions.yml"

	script:
		"""
		source activate htslib10
		echo "${bam}\tsample" > infile.txt
		python /eKLIPse/eKLIPse.py \
		-in infile.txt \
		-ref /eKLIPse/data/NC_012920.1.gb
		mv eKLIPse_*/eKLIPse_deletions.csv ./${id}_deletions.csv
		mv eKLIPse_*/eKLIPse_genes.csv ./${id}_genes.csv
		mv eKLIPse_*/eKLIPse_sample.png ./${id}_eklipse.png
		hetplasmid_frequency_eKLIPse.pl --bam ${bam} --in ${id}_deletions.csv
		mv hetplasmid_frequency.txt ${id}.hetplasmid_frequency.txt
		echo "IMG eklipse ${params.accessdir}/plots/mito/${id}_eklipse.png" > ${id}_eklipse.INFO

		cat <<-END_VERSIONS > ${task.process}_versions.yml
		${task.process}:
		 eKLIPse: 
		  version: 1-8
		  container: ${task.container}
		END_VERSIONS
		"""

	stub:
		"""
		source activate htslib10
		touch ${id}.hetplasmid_frequency.txt
		touch ${id}_eklipse.INFO
		touch ${id}.png

		cat <<-END_VERSIONS > ${task.process}_versions.yml
		${task.process}:
		 eKLIPse: 
		  version: 1-8
		  container: ${task.container}
		END_VERSIONS
		"""
}

//eklipseM_INFO.collectFile(name: "eklipse.INFO").set{ eklipse_INFO }

// Splitting & normalizing variants, merging with Freebayes/Mutect2, intersecting against exome/clinvar introns
process split_normalize {
	cpus 1
	publishDir "/${OUTDIR}/vcf", mode: 'copy', overwrite: 'true', pattern: '*.vcf'
	publishDir "/${OUTDIR}/versions", mode: 'copy' , overwrite: 'true', pattern: '*versions.yml'
	tag "$group"
	memory '10 GB'
	time '1h'
	scratch true
	stageInMode 'copy'
	stageOutMode 'copy'

	when:
		params.annotate

	input:
		set group, id, file(vcf), file(idx), file(vcfconcat) from combined_vcf.join(mito_diplod_vep.mix(freebayes_concat))

	output:
		set group, file("${group}.norm.uniq.DPAF.vcf") into split_norm, vcf_gnomad
		set group, id, file("${group}.intersected.vcf"), file("${group}.multibreak.vcf") into split_vep, split_cadd, vcf_cnvkit
		path "*versions.yml"

	script:
	id = id[0]
	// rename M to MT because genmod does not recognize M
	if(params.onco) {
		"""
		cat $vcf $vcfconcat > ${id}.concat.freebayes.vcf
		vcfbreakmulti ${id}.concat.freebayes.vcf > ${group}.multibreak.vcf
		bcftools norm -m-both -c w -O v -f $genome_file -o ${group}.norm.vcf ${group}.multibreak.vcf
		bcftools sort ${group}.norm.vcf | vcfuniq > ${group}.norm.uniq.vcf
		wgs_DPAF_filter.pl ${group}.norm.uniq.vcf > ${group}.norm.uniq.DPAF.vcf
		bedtools intersect \
			-a ${group}.norm.uniq.DPAF.vcf \\
			-b $params.intersect_bed \\
			-u -header > ${group}.intersected.vcf
		
		cat <<-END_VERSIONS > ${task.process}_versions.yml
		${task.process}:
		 vcflib: 
		  version: 1.0.9
		  container: ${task.container}
		 bcftools: 
		  version: \$(echo \$(bcftools --version 2>&1) | head -n1 | sed 's/^.*bcftools //; s/ .*\$//')
		  container: ${task.container}
		 bedtools: 
		  version: \$(echo \$(bedtools --version 2>&1) | sed -e "s/^.*bedtools v//" )
		  container: ${task.container}
		 MergeVcfs: 
		  version: \$(echo \$(java -jar /opt/conda/envs/CMD-WGS/share/picard-2.21.2-1/picard.jar MergeVcfs --version 2>&1))
		  container: ${task.container}
		END_VERSIONS
		"""
	}

	else {
		"""
		vcfbreakmulti ${vcf} > ${group}.multibreak.vcf
		bcftools norm -m-both -c w -O v -f $genome_file -o ${group}.norm.vcf ${group}.multibreak.vcf
		bcftools sort ${group}.norm.vcf | vcfuniq > ${group}.norm.uniq.vcf
		wgs_DPAF_filter.pl ${group}.norm.uniq.vcf > ${group}.norm.uniq.DPAF.vcf
		bedtools intersect \\
			-a ${group}.norm.uniq.DPAF.vcf \\
			-b $params.intersect_bed \\
			-u -header > ${group}.intersected_diploid.vcf
		java -jar /opt/conda/envs/CMD-WGS/share/picard-2.21.2-1/picard.jar MergeVcfs \
		I=${group}.intersected_diploid.vcf I=$vcfconcat O=${group}.intersected.vcf
		sed 's/^M/MT/' -i ${group}.intersected.vcf
		sed 's/ID=M,length/ID=MT,length/' -i ${group}.intersected.vcf

		cat <<-END_VERSIONS > ${task.process}_versions.yml
		${task.process}:
		 vcflib: 
		  version: 1.0.9
		  container: ${task.container}
		 bcftools: 
		  version: \$(echo \$(bcftools --version 2>&1) | head -n1 | sed 's/^.*bcftools //; s/ .*\$//')
		  container: ${task.container}
		 bedtools: 
		  version: \$(echo \$(bedtools --version 2>&1) | sed -e "s/^.*bedtools v//" )
		  container: ${task.container}
		 MergeVcfs: 
		  version: \$(echo \$(java -jar /opt/conda/envs/CMD-WGS/share/picard-2.21.2-1/picard.jar MergeVcfs --version 2>&1))
		  container: ${task.container}
		END_VERSIONS
		"""
	}

	stub:
		"""
		touch ${group}.norm.uniq.DPAF.vcf
		touch ${group}.intersected.vcf
		touch ${group}.multibreak.vcf

		cat <<-END_VERSIONS > ${task.process}_versions.yml
		${task.process}:
		 vcflib: 
		  version: 1.0.9
		  container: ${task.container}
		 bcftools: 
		  version: \$(echo \$(bcftools --version 2>&1) | head -n1 | sed 's/^.*bcftools //; s/ .*\$//')
		  container: ${task.container}
		 bedtools: 
		  version: \$(echo \$(bedtools --version 2>&1) | sed -e "s/^.*bedtools v//" )
		  container: ${task.container}
		 MergeVcfs: 
		  version: \$(echo \$(java -jar /opt/conda/envs/CMD-WGS/share/picard-2.21.2-1/picard.jar MergeVcfs --version 2>&1))
		  container: ${task.container}
		END_VERSIONS
		"""

}

/////////////// Collect QC into single file ///////////////

process merge_qc_json {   
    cpus 1
    errorStrategy 'retry'
    maxErrors 5
    publishDir "${OUTDIR}/qc", mode: 'copy' , overwrite: 'true', pattern: '*.QC'
    tag "$id"
    time '10m'

    input:
        set group, id, file(qc) from qc_cdm.mix(qc_mito_json).groupTuple(by: [0,1])

    output:
        set id, file("${id}.QC") into qc_cdm_merged

    script:
        qc_json_files = qc.join(' ')

    """
    merge_json_files.py ${qc_json_files} > ${id}.QC
    """
}   
    
// Load QC data into CDM (via middleman)
process qc_to_cdm {
	cpus 1
	errorStrategy 'retry'
	maxErrors 5
	publishDir "${CRONDIR}/qc", mode: 'copy' , overwrite: 'true'
	tag "$id"
	time '10m'

	when:
		!params.noupload
	
	input:
		set id, file(qc), diagnosis, r1, r2 from qc_cdm_merged.join(qc_extra)

	output:
		file("${id}.cdm") into cdm_done

	script:
		parts = r1.split('/')
		idx =  parts.findIndexOf {it ==~ /......_......_...._........../}
		rundir = parts[0..idx].join("/")

	"""
	echo "--run-folder $rundir --sample-id $id --subassay $diagnosis --assay $params.assay --qc ${OUTDIR}/qc/${id}.QC" > ${id}.cdm
	"""
}
    
    
process annotate_vep {
	publishDir "/${OUTDIR}/versions", mode: 'copy' , overwrite: 'true', pattern: '*versions.yml'
	container = '/fs1/resources/containers/ensembl-vep_release_103.sif'
	cpus 54
	tag "$group"
	memory '150 GB'
	time '5h'
	scratch true
	stageInMode 'copy'
	stageOutMode 'copy'

	input:
		set group, id, file(vcf), idx from split_vep.mix(annotate_only_vep)

	output:
		set group, file("${group}.vep.vcf") into vep
		path "*versions.yml"

<<<<<<< HEAD
	script:
		"""
		vep \\
			-i ${vcf} \\
			-o ${group}.vep.vcf \\
			--offline \\
			--everything \\
			--merged \\
			--vcf \\
			--no_stats \\
			--synonyms $params.SYNONYMS \\
			--fork ${task.cpus} \\
			--force_overwrite \\
			--plugin CADD,$params.CADD \\
			--plugin LoFtool \\
			--plugin MaxEntScan,$params.MAXENTSCAN,SWA,NCSS \\
			--fasta $params.VEP_FASTA \\
			--dir_cache $params.VEP_CACHE \\
			--dir_plugins $params.VEP_CACHE/Plugins \\
			--distance 200 \\
			-cache \\
			-custom $params.GNOMAD_EXOMES,gnomADe,vcf,exact,0,AF_popmax,AF,popmax \\
			-custom $params.GNOMAD_GENOMES,gnomADg,vcf,exact,0,AF_popmax,AF,popmax \\
			-custom $params.GNOMAD_MT,gnomAD_mt,vcf,exact,0,AF_hom,AF_het \\
			-custom $params.PHYLOP \\
			-custom $params.PHASTCONS

		cat <<-END_VERSIONS > ${task.process}_versions.yml
		${task.process}:
		 VEP: 
		  version: \$( echo \$(vep --help 2>&1) | sed 's/^.*Versions:.*ensembl-vep : // ; s/ .*\$//')
		  container: ${task.container}
		END_VERSIONS
		"""

	stub:
		"""
		touch ${group}.vep.vcf

		cat <<-END_VERSIONS > ${task.process}_versions.yml
		${task.process}:
		 VEP: 
		  version: \$( echo \$(vep --help 2>&1) | sed 's/^.*Versions:.*ensembl-vep : // ; s/ .*\$//')
		  container: ${task.container}
		END_VERSIONS
		"""
=======
	"""
	vep \\
		-i ${vcf} \\
		-o ${group}.vep.vcf \\
		--offline \\
		--everything \\
		--merged \\
		--vcf \\
		--no_stats \\
		--synonyms $params.SYNONYMS \\
		--fork ${task.cpus} \\
		--force_overwrite \\
		--fasta $params.VEP_FASTA \\
		--dir_cache $params.VEP_CACHE \\
		--dir_plugins $params.VEP_CACHE/Plugins \\
		--distance 200 \\
		-cache \\
		--plugin CADD,$params.CADD \\
		--plugin LoFtool \\
		--plugin MaxEntScan,$params.MAXENTSCAN,SWA,NCSS \\
		--plugin dbNSFP,/fs1/resources/ref/hg38/annotation_dbs/dbnsfp/dbNSFP4.3a_grch38.gz,transcript_match=1,REVEL_score,REVEL_rankscore \\
		-custom $params.GNOMAD_EXOMES,gnomADe,vcf,exact,0,AF_popmax,AF,popmax \\
		-custom $params.GNOMAD_GENOMES,gnomADg,vcf,exact,0,AF_popmax,AF,popmax \\
		-custom $params.GNOMAD_MT,gnomAD_mt,vcf,exact,0,AF_hom,AF_het \\
		-custom $params.PHYLOP \\
		-custom $params.PHASTCONS
	"""
>>>>>>> 165957b9
}


// gene, clinvar, loqusdb, enigma(onco)
process vcfanno {
	publishDir "/${OUTDIR}/versions", mode: 'copy' , overwrite: 'true', pattern: '*versions.yml'
	cpus params.cpu_some
	memory '32GB'
	time '20m'
	errorStrategy 'retry'
	maxErrors 5

	input:
		set group, file(vcf) from vep

	output:
		set group, file("${group}.clinvar.loqusdb.gene.vcf") into vcfanno_vcf
		path "*versions.yml"

	script:
		"""
		vcfanno_linux64 -lua /fs1/resources/ref/hg19/bed/scout/sv_tracks/silly.lua $params.vcfanno $vcf > ${group}.clinvar.loqusdb.gene.vcf

		cat <<-END_VERSIONS > ${task.process}_versions.yml
		${task.process}:
		 vcfanno: 
		  version: \$(echo \$(vcfanno 2>&1) | grep version | cut -f3 -d' ' )
		  container: ${task.container}
		END_VERSIONS
		"""

	stub:
		"""
		touch ${group}.clinvar.loqusdb.gene.vcf

		cat <<-END_VERSIONS > ${task.process}_versions.yml
		${task.process}:
		 vcfanno: 
		  version: \$(echo \$(vcfanno 2>&1) | grep version | cut -f3 -d' ' )
		  container: ${task.container}
		END_VERSIONS
		"""
}

// Extracting most severe consequence: 
// Modifying annotations by VEP-plugins, and adding to info-field: 
// Modifying CLNSIG field to allow it to be used by genmod score properly:
process modify_vcf {
	cpus 1
	tag "$group"
	memory '1 GB'
	time '10m'

	input:
		set group, file(vcf) from vcfanno_vcf

	output:
		set group, file("${group}.mod.vcf") into mod_vcf

	script:
		"""
		modify_vcf_scout.pl $vcf > ${group}.mod.vcf
		"""

	stub:
		"""
		touch ${group}.mod.vcf
		"""
} 


// Marking splice INDELs: 
process mark_splice {
	cpus 1
	tag "$group"
	memory '1 GB'
	time '20m'

	input:
		set group, file(vcf) from mod_vcf

	output:
		set group, file("${group}.marksplice.vcf") into splice_marked

	script:
		"""
		/opt/bin/mark_spliceindels.pl $vcf > ${group}.marksplice.vcf
		"""

	stub:
		"""
		touch ${group}.marksplice.vcf
		"""
}

// Extract all INDELs from VCF for CADD annotation
process extract_indels_for_cadd {
	cpus 1
	tag "$group"
	memory '1 GB'
	time '5m'
	publishDir "/${OUTDIR}/versions", mode: 'copy' , overwrite: 'true', pattern: '*versions.yml'

	input:
		set group, id, file(vcf), idx from split_cadd.mix(annotate_only_cadd)
	
	output:
		set group, file("${group}.only_indels.vcf") into indel_cadd_vep
		path "*versions.yml"

	script:
		"""
		bcftools view $vcf -V snps -o ${group}.only_indels.vcf

		cat <<-END_VERSIONS > ${task.process}_versions.yml
		${task.process}:
		 bcftools: 
		  version: \$(echo \$(bcftools --version 2>&1) | head -n1 | sed 's/^.*bcftools //; s/ .*\$//')
		  container: ${task.container}
		END_VERSIONS
		"""

	stub:
		"""
		touch ${group}.only_indels.vcf

		cat <<-END_VERSIONS > ${task.process}_versions.yml
		${task.process}:
		 bcftools: 
		  version: \$(echo \$(bcftools --version 2>&1) | head -n1 | sed 's/^.*bcftools //; s/ .*\$//')
		  container: ${task.container}
		END_VERSIONS
		""" 
}

// Annotate Indels with VEP+Gnomad genomes. Filter variants below threshold
process indel_vep {
	publishDir "/${OUTDIR}/versions", mode: 'copy' , overwrite: 'true', pattern: '*versions.yml'
	cpus 5
	container = '/fs1/resources/containers/ensembl-vep_release_103.sif'
	tag "$group"
	memory '10 GB'
	time '3h'

	input:
		set group, file(vcf) from indel_cadd_vep

	output:
		set group, file("${group}.only_indels.vep.filtered.vcf") into indel_cadd_vcf
		path "*versions.yml"

	script:
		"""
		vep \\
			-i $vcf \\
			-o ${group}.only_indels.vep.vcf \\
			--offline \\
			--cache \\
			--merged \\
			--vcf \\
			--synonyms $params.SYNONYMS \\
			--fasta $params.VEP_FASTA \\
			-custom $params.GNOMAD_GENOMES,gnomADg,vcf,exact,0,AF \\
			-custom $params.GNOMAD_MT,gnomAD_mt,vcf,exact,0,AF_hom,AF_het \\
			--dir_cache $params.VEP_CACHE \\
			--force_overwrite \\
			--no_stats \\
			--fork ${task.cpus}
		filter_indels.pl ${group}.only_indels.vep.vcf > ${group}.only_indels.vep.filtered.vcf

		cat <<-END_VERSIONS > ${task.process}_versions.yml
		${task.process}:
		 VEP: 
		  version: \$( echo \$(vep --help 2>&1) | sed 's/^.*Versions:.*ensembl-vep : // ; s/ .*\$//')
		  container: ${task.container}
		END_VERSIONS
		"""

	stub:
		"""
		touch ${group}.only_indels.vep.filtered.vcf

		cat <<-END_VERSIONS > ${task.process}_versions.yml
		${task.process}:
		 VEP: 
		  version: \$( echo \$(vep --help 2>&1) | sed 's/^.*Versions:.*ensembl-vep : // ; s/ .*\$//')
		  container: ${task.container}
		END_VERSIONS
		"""
}

// Calculate CADD scores for all indels
process calculate_indel_cadd {
	publishDir "/${OUTDIR}/versions", mode: 'copy' , overwrite: 'true', pattern: '*versions.yml'
	cpus 2
	container = '/fs1/resources/containers/cadd_v1.6.sif'
	scratch true
	stageInMode 'copy'
	stageOutMode 'copy'
	tag "$group"
	memory '15 GB'
	time '3h'

	input:
		set group, file(vcf) from indel_cadd_vcf

	output:
		set group, file("${group}.indel_cadd.gz") into indel_cadd
		path "*versions.yml"

	script:
		"""
		/CADD-scripts/CADD.sh -c ${task.cpus} -g GRCh38 -o ${group}.indel_cadd.gz $vcf

		cat <<-END_VERSIONS > ${task.process}_versions.yml
		${task.process}:
		 CADD: 
		  version: \$(echo \$(/CADD-scripts/CADD.sh -v 2>&1) | sed -e "s/^.*CADD-v// ; s/ (c).*//")
		  container: ${task.container}
		END_VERSIONS
		"""

	stub:
		"""
		touch ${group}.indel_cadd.gz

		cat <<-END_VERSIONS > ${task.process}_versions.yml
		${task.process}:
		 CADD: 
		  version: \$(echo \$(/CADD-scripts/CADD.sh -v 2>&1) | sed -e "s/^.*CADD-v// ; s/ (c).*//")
		  container: ${task.container}
		END_VERSIONS
		"""
}

// Add the calculated indel CADDs to the vcf
process add_cadd_scores_to_vcf {
	publishDir "/${OUTDIR}/versions", mode: 'copy' , overwrite: 'true', pattern: '*versions.yml'
	cpus 4
	tag "$group"
	memory '1 GB'
	time '5m'
	container = '/fs1/resources/containers/genmod.sif'

	input: 
		set group, file(vcf), file(cadd_scores) from splice_marked.join(indel_cadd)

	output:
		set group, file("${group}.cadd.vcf") into ma_vcf, fa_vcf, base_vcf
		path "*versions.yml"

	script:
		"""
		gunzip -c $cadd_scores > cadd
		bgzip -@ ${task.cpus} cadd
		tabix -p vcf cadd.gz
		genmod annotate --cadd-file cadd.gz $vcf > ${group}.cadd.vcf

		cat <<-END_VERSIONS > ${task.process}_versions.yml
		${task.process}:
		 gunzip: 
		  version: \$(echo \$(gunzip --version 2>&1) | sed -e "s/^.*(gzip) // ; s/Copyright.*//")
		  container: ${task.container}
		 bgzip: 
		  version: \$(echo \$(bgzip --version 2>&1) | sed 's/^.*(htslib) // ; s/ Copyright.*//')
		  container: ${task.container}
		 tabix: 
		  version: \$(echo \$(tabix --version 2>&1) | sed 's/^.*(htslib) // ; s/ Copyright.*//')
		  container: ${task.container}
		 genmod: 
		  version: \$(echo \$(genmod --version 2>&1) | sed -e "s/^.*genmod version: //")
		  container: ${task.container}
		END_VERSIONS
		"""

	stub:
		"""
		touch ${group}.cadd.vcf

		cat <<-END_VERSIONS > ${task.process}_versions.yml
		${task.process}:
		 gunzip: 
		  version: \$(echo \$(gunzip --version 2>&1) | sed -e "s/^.*(gzip) // ; s/Copyright.*//")
		  container: ${task.container}
		 bgzip: 
		  version: \$(echo \$(bgzip --version 2>&1) | sed 's/^.*(htslib) // ; s/ Copyright.*//')
		  container: ${task.container}
		 tabix: 
		  version: \$(echo \$(tabix --version 2>&1) | sed 's/^.*(htslib) // ; s/ Copyright.*//')
		  container: ${task.container}
		 genmod: 
		  version: \$(echo \$(genmod --version 2>&1) | sed -e "s/^.*genmod version: //")
		  container: ${task.container}
		END_VERSIONS
		"""
}


// # Annotating variant inheritance models:
process inher_models {
	publishDir "/${OUTDIR}/versions", mode: 'copy' , overwrite: 'true', pattern: '*versions.yml'
	cpus 6
	memory '64 GB'
	tag "$group"
	time '10m'
	scratch true
	stageInMode 'copy'
	stageOutMode 'copy'
	container = '/fs1/resources/containers/genmod.sif'

	input:
		set group, file(vcf), type, file(ped) from base_vcf.mix(ma_vcf, fa_vcf).join(ped_inher.mix(ped_inher_ma,ped_inher_fa)).view()

	output:
		set group, type, file("${group}.models.vcf") into inhermod
		path "*versions.yml"

	script:
		"""
		genmod models $vcf -p ${task.cpus} -f $ped > ${group}.models.vcf

		cat <<-END_VERSIONS > ${task.process}_versions.yml
		${task.process}:
		 genmod: 
		  version: \$(echo \$(genmod --version 2>&1) | sed -e "s/^.*genmod version: //")
		  container: ${task.container}
		END_VERSIONS
		"""

	stub:
		"""
		touch ${group}.models.vcf

		cat <<-END_VERSIONS > ${task.process}_versions.yml
		${task.process}:
		 genmod: 
		  version: \$(echo \$(genmod --version 2>&1) | sed -e "s/^.*genmod version: //")
		  container: ${task.container}
		END_VERSIONS
		"""
}


// Scoring variants: 
// Adjusting compound scores: 
// Sorting VCF according to score: 
process genmodscore {
	publishDir "/${OUTDIR}/versions", mode: 'copy' , overwrite: 'true', pattern: '*versions.yml'
	cpus 2
	tag "$group"
	memory '10 GB'
	time '30m'
	container = '/fs1/resources/containers/genmod.sif'

	input:
		set group, type, file(vcf) from inhermod

	output:
		set group, type, file("${group_score}.scored.vcf") into scored_vcf
		path "*versions.yml"

	script:
		group_score = group
		if ( type == "ma" || type == "fa") {
			group_score = group + "_" + type
		}

		if ( mode == "family" && params.antype == "wgs" ) {
			"""
			genmod score -i $group_score -c $params.rank_model -r $vcf -o ${group_score}.score1.vcf
			genmod compound ${group_score}.score1.vcf > ${group_score}.score2.vcf
			sed 's/RankScore=${group}:/RankScore=${group_score}:/g' -i ${group_score}.score2.vcf
			genmod sort -p -f $group_score ${group_score}.score2.vcf -o ${group_score}.scored.vcf

			cat <<-END_VERSIONS > ${task.process}_versions.yml
			${task.process}:
			 genmod: 
			  version: \$(echo \$(genmod --version 2>&1) | sed -e "s/^.*genmod version: //")
			  container: ${task.container}
			END_VERSIONS
			"""
		}
		else {
			"""
			genmod score -i $group_score -c $params.rank_model_s -r $vcf -o ${group_score}.score1.vcf
			genmod sort -p -f $group_score ${group_score}.score1.vcf -o ${group_score}.scored.vcf

			cat <<-END_VERSIONS > ${task.process}_versions.yml
			${task.process}:
			 genmod: 
			  version: \$(echo \$(genmod --version 2>&1) | sed -e "s/^.*genmod version: //")
			  container: ${task.container}
			END_VERSIONS
			"""
		}

	stub:
		group_score = group
		"""
		touch ${group_score}.scored.vcf

		cat <<-END_VERSIONS > ${task.process}_versions.yml
		${task.process}:
		 genmod: 
		  version: \$(echo \$(genmod --version 2>&1) | sed -e "s/^.*genmod version: //")
		  container: ${task.container}
		END_VERSIONS
		"""
}

// Bgzipping and indexing VCF: 
process vcf_completion {
	cpus 16
	publishDir "/${OUTDIR}/vcf", mode: 'copy', overwrite: 'true', pattern: '*.vcf.gz*'
	publishDir "/${OUTDIR}/versions", mode: 'copy' , overwrite: 'true', pattern: '*versions.yml'
	tag "$group"
	time '1h'

	input:
		set group, type, file(vcf) from scored_vcf

	output:
		set group, type, file("${group_score}.scored.vcf.gz"), file("${group_score}.scored.vcf.gz.tbi") into vcf_peddy, snv_sv_vcf,snv_sv_vcf_ma,snv_sv_vcf_fa, vcf_loqus
		set group, file("${group}_snv.INFO") into snv_INFO
		path "*versions.yml"

	script:
		group_score = group
		if ( type == "ma" || type == "fa") {
			group_score = group + "_" + type
		}

		"""
		sed 's/^MT/M/' -i $vcf
		sed 's/ID=MT,length/ID=M,length/' -i $vcf
		bgzip -@ ${task.cpus} $vcf -f
		tabix ${vcf}.gz -f
		echo "SNV	$type	${params.accessdir}/vcf/${group_score}.scored.vcf.gz" > ${group}_snv.INFO

		cat <<-END_VERSIONS > ${task.process}_versions.yml
		${task.process}:
		 bgzip: 
		  version: \$(echo \$(bgzip --version 2>&1) | sed 's/^.*(htslib) // ; s/ Copyright.*//')
		  container: ${task.container}
		 tabix: 
		  version: \$(echo \$(tabix --version 2>&1) | sed 's/^.*(htslib) // ; s/ Copyright.*//')
		  container: ${task.container}
		END_VERSIONS
		"""

	stub:
		group_score = group
		"""
		touch ${group_score}.scored.vcf.gz
		touch ${group_score}.scored.vcf.gz.tbi
		touch ${group}_snv.INFO

		cat <<-END_VERSIONS > ${task.process}_versions.yml
		${task.process}:
		 bgzip: 
		  version: \$(echo \$(bgzip --version 2>&1) | sed 's/^.*(htslib) // ; s/ Copyright.*//')
		  container: ${task.container}
		 tabix: 
		  version: \$(echo \$(tabix --version 2>&1) | sed 's/^.*(htslib) // ; s/ Copyright.*//')
		  container: ${task.container}
		END_VERSIONS
		"""
}


// Running PEDDY: 
process peddy {
	publishDir "/${OUTDIR}/ped", mode: 'copy' , overwrite: 'true', pattern: '*.csv'
	publishDir "/${OUTDIR}/ped", mode: 'copy' , overwrite: 'true', pattern: '*.ped'
	publishDir "/${OUTDIR}/versions", mode: 'copy' , overwrite: 'true', pattern: '*versions.yml'
	//container = '/fs1/resources/containers/wgs_20200115.sif'
	cpus 6
	tag "$group"
	time '1h'

	when:
		!params.annotate_only

	input:
		set group, type, file(vcf), file(idx), type, file(ped) from vcf_peddy.join(ped_peddy)

	output:
		set file("${group}.ped_check.csv"),file("${group}.peddy.ped"), file("${group}.sex_check.csv") into peddy_files
		set group, file("${group}_peddy.INFO") into peddy_INFO
		path "*versions.yml"

	script:
		"""
		source activate py3-env
		python -m peddy --sites hg38 -p ${task.cpus} $vcf $ped --prefix $group
		echo "PEDDY	${params.accessdir}/ped/${group}.ped_check.csv,${params.accessdir}/ped/${group}.peddy.ped,${params.accessdir}/ped/${group}.sex_check.csv" > ${group}_peddy.INFO

		cat <<-END_VERSIONS > ${task.process}_versions.yml
		${task.process}:
		 peddy: 
		  version: \$(echo \$(python -m peddy --version 2>&1) | sed 's/^.*peddy, version //')
		  container: ${task.container}
		END_VERSIONS
		"""

	stub:
		"""
		source activate py3-env
		touch ${group}.ped_check.csv
		touch ${group}.peddy.ped
		touch ${group}.sex_check.csv
		touch ${group}_peddy.INFO

		cat <<-END_VERSIONS > ${task.process}_versions.yml
		${task.process}:
		 peddy: 
		  version: \$(echo \$(python -m peddy --version 2>&1) | sed 's/^.*peddy, version //')
		  container: ${task.container}
		END_VERSIONS
		"""
}

// Extract all variants (from whole genome) with a gnomAD af > x%
process fastgnomad {
	cpus 2
	memory '32 GB'
	tag "$group"
	publishDir "/${OUTDIR}/vcf", mode: 'copy', overwrite: 'true', pattern: '*.vcf'
	publishDir "/${OUTDIR}/versions", mode: 'copy' , overwrite: 'true', pattern: '*versions.yml'
	time '2h'

	when:
		!params.onco && !params.exome

	input:
		set group, file(vcf) from vcf_gnomad

	output:
		set group, file("${group}.SNPs.vcf") into vcf_upd, vcf_roh, vcf_pod
		path "*versions.yml"

	script:
		"""
		gzip -c $vcf > ${vcf}.gz
		annotate -g $params.FASTGNOMAD_REF -i ${vcf}.gz > ${group}.SNPs.vcf

		cat <<-END_VERSIONS > ${task.process}_versions.yml
		${task.process}:
		 gzip: 
		  version: \$(echo \$(gzip --version 2>&1) | sed 's/^.*gzip // ; s/Copyright.*//' )
		  container: ${task.container}
		END_VERSIONS
		"""

	stub:
		"""
		touch ${group}.SNPs.vcf

		cat <<-END_VERSIONS > ${task.process}_versions.yml
		${task.process}:
		 gzip: 
		  version: \$(echo \$(gzip --version 2>&1) | sed 's/^.*gzip // ; s/Copyright.*//' )
		  container: ${task.container}
		END_VERSIONS
		"""
}


// Call UPD regions from SNP vcf
process upd {
	publishDir "/${OUTDIR}/versions", mode: 'copy' , overwrite: 'true', pattern: '*versions.yml'
	tag "$group"
	time '10m'
	memory '1 GB'

	input:
		set gr, file(vcf) from vcf_upd
		set group, id, sex, mother, father, phenotype, diagnosis, type, assay, clarity_sample_id, ffpe, analysis from meta_upd.filter{ item -> item[7] == 'proband' }

	output:
		file("upd.bed") into upd_plot
		set group, file("upd.sites.bed") into upd_table
		path "*versions.yml"

	script:
		if( mode == "family" && trio == true ) {
			"""
			upd --vcf $vcf --proband $id --mother $mother --father $father --af-tag GNOMADAF regions > upd.bed
			upd --vcf $vcf --proband $id --mother $mother --father $father --af-tag GNOMADAF sites > upd.sites.bed

			cat <<-END_VERSIONS > ${task.process}_versions.yml
			${task.process}:
			 upd: 
			  version: \$(echo \$(upd --version 2>&1)
			  container: ${task.container}
			END_VERSIONS
			"""
		}
		else {
			"""
			touch upd.bed
			touch upd.sites.bed

			cat <<-END_VERSIONS > ${task.process}_versions.yml
			${task.process}:
			 upd: 
			  version: \$(echo \$(upd --version 2>&1)
			  container: ${task.container}
			END_VERSIONS
			"""
		}

	stub:
		"""
		touch upd.bed
		touch upd.sites.bed

		cat <<-END_VERSIONS > ${task.process}_versions.yml
		${task.process}:
		 upd: 
		  version: \$(echo \$(upd --version 2>&1)
		  container: ${task.container}
		END_VERSIONS
		"""
}


process upd_table {
	publishDir "/${OUTDIR}/plots", mode: 'copy' , overwrite: 'true'
	tag "$group"
	time '10m'
	memory '1 GB'

	input:
		set group, file(upd_sites) from upd_table

	output:
		file("${group}.UPDtable.xls")

	when:
		mode == "family" && trio == true

	script:
		"""
		upd_table.pl $upd_sites > ${group}.UPDtable.xls
		"""

	stub:
		"""
		touch ${group}.UPDtable.xls
		"""
}


// Call ROH regions from SNP vcf
process roh {
	publishDir "/${OUTDIR}/versions", mode: 'copy' , overwrite: 'true', pattern: '*versions.yml'
	tag "$group"
	time '10m'
	memory '1 GB'

	input:
		set gr, file(vcf) from vcf_roh

	output:
		set gr, file("roh.txt") into roh_plot
		path "*versions.yml"

	script:
		"""
		bcftools roh --rec-rate 1e-9 --AF-tag GNOMADAF ${vcf} -o roh.txt

		cat <<-END_VERSIONS > ${task.process}_versions.yml
		${task.process}:
		 bcftools: 
		  version: \$(echo \$(bcftools --version 2>&1) | head -n1 | sed 's/^.*bcftools //; s/ .*\$//')
		  container: ${task.container}
		END_VERSIONS
		"""

	stub:
		"""
		touch roh.txt

		cat <<-END_VERSIONS > ${task.process}_versions.yml
		${task.process}:
		 bcftools: 
		  version: \$(echo \$(bcftools --version 2>&1) | head -n1 | sed 's/^.*bcftools //; s/ .*\$//')
		  container: ${task.container}
		END_VERSIONS
		"""
}

// Create coverage profile using GATK
process gatkcov {
	publishDir "/${OUTDIR}/cov", mode: 'copy' , overwrite: 'true', pattern: '*.tsv'
	publishDir "/${OUTDIR}/versions", mode: 'copy' , overwrite: 'true', pattern: '*versions.yml'
	tag "$group"
	cpus 2
	memory '60 GB'
	time '5h'

	input:
		set id, group, file(bam), file(bai), gr, sex, type from cov_bam.mix(cov_bam_choice).join(meta_gatkcov, by:1)

	output:
		set group, id, type, sex, file("${id}.standardizedCR.tsv"), file("${id}.denoisedCR.tsv") into cov_plot, cov_gens
		path "*versions.yml"

	when:
		params.gatkcov

	script:
		"""
		source activate gatk4-env

		gatk CollectReadCounts \\
			-I $bam -L $params.COV_INTERVAL_LIST \\
			--interval-merging-rule OVERLAPPING_ONLY -O ${bam}.hdf5

		gatk --java-options "-Xmx30g" DenoiseReadCounts \\
			-I ${bam}.hdf5 --count-panel-of-normals ${PON[sex]} \\
			--standardized-copy-ratios ${id}.standardizedCR.tsv \\
			--denoised-copy-ratios ${id}.denoisedCR.tsv

		gatk PlotDenoisedCopyRatios \\
			--standardized-copy-ratios ${id}.standardizedCR.tsv \\
			--denoised-copy-ratios ${id}.denoisedCR.tsv \\
			--sequence-dictionary $params.GENOMEDICT \\
			--minimum-contig-length 46709983 --output . --output-prefix $id
		
		cat <<-END_VERSIONS > ${task.process}_versions.yml
		${task.process}:
		 GATK: 
		  version: \$(echo \$(gatk --version 2>&1) | sed 's/^.*(GATK) v//; s/ .*\$// ; s/-SNAPSHOT//')
		  container: ${task.container}
		END_VERSIONS
		"""

	stub:
		"""
		source activate gatk4-env
		touch ${id}.standardizedCR.tsv
		touch ${id}.denoisedCR.tsv

		cat <<-END_VERSIONS > ${task.process}_versions.yml
		${task.process}:
		 GATK: 
		  version: \$(echo \$(gatk --version 2>&1) | sed 's/^.*(GATK) v//; s/ .*\$// ; s/-SNAPSHOT//')
		  container: ${task.container}
		END_VERSIONS
		"""
}


// Plot ROH, UPD and coverage in a genomic overview plot
process overview_plot {
	publishDir "/${OUTDIR}/plots", mode: 'copy' , overwrite: 'true', pattern: "*.png"
	tag "$group"
	time '20m'
	memory '5 GB'

	input:
		file(upd) from upd_plot
		set gr, file(roh) from roh_plot
		set group, id, type, sex, file(cov_stand), file(cov_denoised) from cov_plot.groupTuple()


	output:
		file("${group}.genomic_overview.png")
		set group, file("${group}_oplot.INFO") into oplot_INFO

	script:
		proband_idx = type.findIndexOf{ it == "proband" }

	script:
		"""
		genome_plotter.pl --dict $params.GENOMEDICT \\
			--sample ${id[proband_idx]} \\
			--upd $upd \\
			--roh $roh \\
			--sex ${sex[proband_idx]} \\
			--cov ${cov_denoised[proband_idx]} \\
			--out ${group}.genomic_overview.png
		echo "IMG overviewplot	${params.accessdir}/plots/${group}.genomic_overview.png" > ${group}_oplot.INFO 
		"""

	stub:
		"""
		touch ${group}.genomic_overview.png
		touch ${group}_oplot.INFO
		"""
}

process generate_gens_data {
	publishDir "/${OUTDIR}/plot_data", mode: 'copy' , overwrite: 'true', pattern: "*.gz*"
	publishDir "${CRONDIR}/gens", mode: 'copy', overwrite: 'true', pattern: "*.gens"
	tag "$group"
	cpus 1
	time '3h'
	memory '5 GB'

	when:
		!params.onco && !params.exome

	input:
		set id, group, file(gvcf), g, type, sex, file(cov_stand), file(cov_denoise) from gvcf_gens_choice.join(cov_gens, by:[1])

	output:
		set file("${id}.cov.bed.gz"), file("${id}.baf.bed.gz"), file("${id}.cov.bed.gz.tbi"), file("${id}.baf.bed.gz.tbi"), file("${id}.overview.json.gz")
		file("${id}.gens") into gens_middleman

	script:
		"""
		generate_gens_data.pl $cov_stand $gvcf $id $params.GENS_GNOMAD
		echo "gens load sample --sample-id $id --genome-build 38 --baf ${params.gens_accessdir}/${id}.baf.bed.gz --coverage ${params.gens_accessdir}/${id}.cov.bed.gz --overview-json ${params.gens_accessdir}/${id}.overview.json.gz" > ${id}.gens
		"""

	stub:
		"""
		touch ${id}.cov.bed.gz
		touch ${id}.baf.bed.gz
		touch ${id}.cov.bed.gz.tbi
		touch ${id}.baf.bed.gz.tbi
		touch ${id}.overview.json.gz
		touch ${id}.gens
		"""
}

// SV-calling //

// GATK panel+wgs //

process gatk_coverage {
	publishDir "/${OUTDIR}/versions", mode: 'copy' , overwrite: 'true', pattern: '*versions.yml'
	cpus 10
	memory '50GB'
	time '2h'
	container = '/fs1/resources/containers/gatk_4.1.9.0.sif'
	scratch true
	stageInMode 'copy'
	stageOutMode 'copy'
	tag "$id"   

	when:
		params.sv && params.gatkcnv

	input:
		set group, id, file(bam), file(bai) from bam_gatk.mix(bam_gatk_choice)

	output:
		set group, id, file("${id}.tsv") into call_ploidy, call_cnv
		path "*versions.yml"

	script:
		"""
		export THEANO_FLAGS="base_compiledir=."
		export MKL_NUM_THREADS=${task.cpus}
		export OMP_NUM_THREADS=${task.cpus}
		set +u
		source activate gatk
		gatk --java-options "-Xmx20g" CollectReadCounts \\
			-L $params.gatk_intervals \\
			-R $params.genome_file \\
			-imr OVERLAPPING_ONLY \\
			-I $bam \\
			--format TSV -O ${id}.tsv

		cat <<-END_VERSIONS > ${task.process}_versions.yml
		${task.process}:
		 GATK: 
		  version: \$(echo \$(gatk --version 2>&1) | sed 's/^.*(GATK) v//; s/ .*\$// ; s/-SNAPSHOT//')
		  container: ${task.container}
		END_VERSIONS
		"""

	stub:
		"""
		export THEANO_FLAGS="base_compiledir=."
		export MKL_NUM_THREADS=${task.cpus}
		export OMP_NUM_THREADS=${task.cpus}
		set +u
		source activate gatk
		touch ${id}.tsv

		cat <<-END_VERSIONS > ${task.process}_versions.yml
		${task.process}:
		 GATK: 
		  version: \$(echo \$(gatk --version 2>&1) | sed 's/^.*(GATK) v//; s/ .*\$// ; s/-SNAPSHOT//')
		  container: ${task.container}
		END_VERSIONS
		"""
}

process gatk_call_ploidy {
	publishDir "/${OUTDIR}/versions", mode: 'copy' , overwrite: 'true', pattern: '*versions.yml'
	cpus 10
	memory '40GB'
	time '2h'
	container = '/fs1/resources/containers/gatk_4.1.9.0.sif'
	scratch true
	stageInMode 'copy'
	stageOutMode 'copy'
	tag "$id"

	input:
		set group, id, file(tsv) from call_ploidy

	output:
		set group, id, file("ploidy.tar") into ploidy_to_cnvcall, ploidy_to_post
		path "*versions.yml"

	script:
		"""
		export THEANO_FLAGS="base_compiledir=."
		export MKL_NUM_THREADS=${task.cpus}
		export OMP_NUM_THREADS=${task.cpus}
		set +u
		source activate gatk
		gatk --java-options "-Xmx20g" DetermineGermlineContigPloidy \\
			--model $params.ploidymodel \\
			-I $tsv \\
			-O ploidy/ \\
			--output-prefix $group
		tar -cvf ploidy.tar ploidy/

		cat <<-END_VERSIONS > ${task.process}_versions.yml
		${task.process}:
		 GATK: 
		  version: \$(echo \$(gatk --version 2>&1) | sed 's/^.*(GATK) v//; s/ .*\$// ; s/-SNAPSHOT//')
		  container: ${task.container}
		END_VERSIONS
		"""

	stub:
		"""
		export THEANO_FLAGS="base_compiledir=."
		export MKL_NUM_THREADS=${task.cpus}
		export OMP_NUM_THREADS=${task.cpus}
		set +u
		source activate gatk
		touch ploidy.tar

		cat <<-END_VERSIONS > ${task.process}_versions.yml
		${task.process}:
		 GATK: 
		  version: \$(echo \$(gatk --version 2>&1) | sed 's/^.*(GATK) v//; s/ .*\$// ; s/-SNAPSHOT//')
		  container: ${task.container}
		END_VERSIONS
		"""
}

process gatk_call_cnv {
	publishDir "/${OUTDIR}/versions", mode: 'copy' , overwrite: 'true', pattern: '*versions.yml'
	cpus 8
	memory '45GB'
	time '3h'
	container = '/fs1/resources/containers/gatk_4.1.9.0.sif'
	scratch true
	stageInMode 'copy'
	stageOutMode 'copy'
	tag "$id"

	input:
		set group, id, file(tsv), file(ploidy), i, refpart \
			from call_cnv.join(ploidy_to_cnvcall, by: [0,1]).combine(gatk_ref)

	output:
		set group, id, i, file("${group}_${i}.tar") into postprocessgatk
		path "*versions.yml"

	script:
		"""
		export THEANO_FLAGS="base_compiledir=."
		set +u
		source activate gatk
		export HOME=/local/scratch
		export MKL_NUM_THREADS=${task.cpus}
		export OMP_NUM_THREADS=${task.cpus}
		tar -xvf ploidy.tar
		mkdir ${group}_${i}
		gatk --java-options "-Xmx25g" GermlineCNVCaller \\
			--run-mode CASE \\
			-I $tsv \\
			--contig-ploidy-calls ploidy/${group}-calls/ \\
			--model ${refpart} \\
			--output ${group}_${i}/ \\
			--output-prefix ${group}_${i}
		tar -cvf ${group}_${i}.tar ${group}_${i}/
		
		cat <<-END_VERSIONS > ${task.process}_versions.yml
		${task.process}:
		 GATK: 
		  version: \$(echo \$(gatk --version 2>&1) | sed 's/^.*(GATK) v//; s/ .*\$// ; s/-SNAPSHOT//')
		  container: ${task.container}
		END_VERSIONS
		"""

	stub:
		"""
		export THEANO_FLAGS="base_compiledir=."
		set +u
		source activate gatk
		export HOME=/local/scratch
		export MKL_NUM_THREADS=${task.cpus}
		export OMP_NUM_THREADS=${task.cpus}
		source activate gatk
		touch ${group}_${i}.tar

		cat <<-END_VERSIONS > ${task.process}_versions.yml
		${task.process}:
		 GATK: 
		  version: \$(echo \$(gatk --version 2>&1) | sed 's/^.*(GATK) v//; s/ .*\$// ; s/-SNAPSHOT//')
		  container: ${task.container}
		END_VERSIONS
		"""
}

process postprocessgatk {
	publishDir "/${OUTDIR}/versions", mode: 'copy' , overwrite: 'true', pattern: '*versions.yml'
	cpus 8
	memory '40GB'
	time '3h'
	container = '/fs1/resources/containers/gatk_4.1.9.0.sif'
	
	//scratch true
	// stageInMode 'copy'
	// stageOutMode 'copy'
	publishDir "/${OUTDIR}/sv_vcf/", mode: 'copy', overwrite: 'true'
	tag "$id"


	input:
		set group, id, i, file(tar), file(ploidy), shard_no, shard \
			from postprocessgatk.groupTuple(by: [0,1]).join(ploidy_to_post, by: [0,1]).combine(gatk_postprocess.groupTuple(by: [3]))


	output:
		set group, id, \
			file("genotyped-intervals-${group}-vs-cohort30.vcf.gz"), \
			file("genotyped-segments-${group}-vs-cohort30.vcf.gz"), \
			file("denoised-${group}-vs-cohort30.vcf.gz") into called_gatk
		path "*versions.yml"

	script:
		modelshards = shard.join(' --model-shard-path ') // join each reference shard
		caseshards = []
		for (n = 1; n <= i.size(); n++) { // join each shard(n) that's been called
			tmp = group+'_'+i[n-1]+'/'+group+'_'+i[n-1]+'-calls' 
			caseshards = caseshards + tmp
		}
		caseshards = caseshards.join( ' --calls-shard-path ')
 	
	shell:
		'''
		THEANO_FLAGS="base_compiledir=/fs1/resources/theano"
		for model in !{tar}; do
		tar -xvf $model
		done
		tar -xvf !{ploidy}
		set +u
		source activate gatk
		export MKL_NUM_THREADS=!{task.cpus}
		export OMP_NUM_THREADS=!{task.cpus}
		gatk --java-options "-Xmx25g" PostprocessGermlineCNVCalls \
			--allosomal-contig X --allosomal-contig Y \
			--contig-ploidy-calls ploidy/!{group}-calls/ \
			--sample-index 0 \\
			--output-genotyped-intervals genotyped-intervals-!{group}-vs-cohort30.vcf.gz \
			--output-genotyped-segments genotyped-segments-!{group}-vs-cohort30.vcf.gz \
			--output-denoised-copy-ratios denoised-!{group}-vs-cohort30.vcf.gz \
			--sequence-dictionary !{params.GENOMEDICT} \
			--calls-shard-path !{caseshards} \
			--model-shard-path !{modelshards}

		cat <<-END_VERSIONS > !{task.process}_versions.yml
		!{task.process}:
		 GATK: 
		  version: $(echo $(gatk --version 2>&1) | sed 's/^.*(GATK) v//; s/ .*// ; s/-SNAPSHOT//')
		  container: !{task.container}
		END_VERSIONS
		'''

	stub:
		"""
		THEANO_FLAGS="base_compiledir=/fs1/resources/theano"
		set +u
		source activate gatk
		export MKL_NUM_THREADS=!{task.cpus}
		export OMP_NUM_THREADS=!{task.cpus}
		source activate gatk
		touch genotyped-intervals-${group}-vs-cohort30.vcf.gz
		touch genotyped-segments-${group}-vs-cohort30.vcf.gz
		touch denoised-${group}-vs-cohort30.vcf.gz

		cat <<-END_VERSIONS > ${task.process}_versions.yml
		${task.process}:
		 GATK: 
		  version: \$(echo \$(gatk --version 2>&1) | sed 's/^.*(GATK) v//; s/ .*\$// ; s/-SNAPSHOT//')
		  container: ${task.container}
		END_VERSIONS
		"""
}

process filter_merge_gatk {
	cpus 1
	tag "$group"
	time '2h'
	memory '1 GB'
	publishDir "/${OUTDIR}/sv_vcf", mode: 'copy', overwrite: 'true'

	input:
		set group, id, file(inter), file(gatk), file(denoised) from called_gatk

	output:
		set group, id, file("${id}.gatk.filtered.merged.vcf") into merged_gatk,merged_gatk_panel

	script:
		"""
		filter_gatk.pl $gatk > ${id}.gatk.filtered.vcf
		mergeGATK.pl ${id}.gatk.filtered.vcf > ${id}.gatk.filtered.merged.vcf
		"""

	
	stub:
		"""
		touch ${id}.gatk.filtered.merged.vcf
		"""
}


process manta {
	cpus = 56
	publishDir "/${OUTDIR}/sv_vcf/", mode: 'copy', overwrite: 'true', pattern: '*.vcf.gz'
	publishDir "/${OUTDIR}/versions", mode: 'copy' , overwrite: 'true', pattern: '*versions.yml'
	tag "$id"
	time '10h'
	memory '150 GB'
	scratch true
	stageInMode 'copy'
	stageOutMode 'copy'

	when:
		params.sv && !params.onco && !params.exome

	input:
		set group, id, file(bam), file(bai) from bam_manta.mix(bam_manta_choice)

	output:
		set group, id, file("${id}.manta.vcf.gz") into called_manta
		path "*versions.yml"

	script:
		bams = bam.join('--bam ')

		"""
		configManta.py --bam $bam --reference $genome_file --runDir .
		python runWorkflow.py -m local -j ${task.cpus}
		mv results/variants/diploidSV.vcf.gz ${id}.manta.vcf.gz
		mv results/variants/diploidSV.vcf.gz.tbi ${id}.manta.vcf.gz.tbi

		cat <<-END_VERSIONS > ${task.process}_versions.yml
		${task.process}:
		 Manta: 
		  version: \$( configManta.py --version )
		  container: ${task.container}
		END_VERSIONS
		"""

	stub:
		"""
		touch ${id}.manta.vcf.gz

		cat <<-END_VERSIONS > ${task.process}_versions.yml
		${task.process}:
		 Manta: 
		  version: \$( configManta.py --version )
		  container: ${task.container}
		END_VERSIONS
		"""
}

process manta_panel {
	cpus = 56
	publishDir "/${OUTDIR}/sv_vcf/", mode: 'copy', overwrite: 'true', pattern: '*.vcf.gz'
	publishDir "/${OUTDIR}/versions", mode: 'copy' , overwrite: 'true', pattern: '*versions.yml'
	tag "$id"
	time '1h'
	memory '150 GB'
	scratch true
	stageInMode 'copy'
	stageOutMode 'copy'

	when:
		params.sv && params.onco

	input:
		set group, id, file(bam), file(bai) from bam_manta_panel.mix(bam_mantapanel_choice)

	output:
		set group, id, file("${id}.manta.vcf.gz") into called_manta_panel
		path "*versions.yml"


	script:
		"""
		configManta.py --bam $bam --reference $genome_file --runDir . --exome --callRegions $params.bedgz --generateEvidenceBam
		python runWorkflow.py -m local -j ${task.cpus}
		mv results/variants/diploidSV.vcf.gz ${id}.manta.vcf.gz
		mv results/variants/diploidSV.vcf.gz.tbi ${id}.manta.vcf.gz.tbi

		cat <<-END_VERSIONS > ${task.process}_versions.yml
		${task.process}:
		 Manta: 
		  version: \$( configManta.py --version )
		  container: ${task.container}
		END_VERSIONS
		"""

	stub:
		"""
		touch ${id}.manta.vcf.gz

		cat <<-END_VERSIONS > ${task.process}_versions.yml
		${task.process}:
		 Manta: 
		  version: \$( configManta.py --version )
		  container: ${task.container}
		END_VERSIONS
		"""
}

process delly_panel {
	cpus = 5
	publishDir "/${OUTDIR}/sv_vcf/", mode: 'copy', overwrite: 'true', pattern: '*.vcf.gz'
	publishDir "/${OUTDIR}/versions", mode: 'copy' , overwrite: 'true', pattern: '*versions.yml'
	tag "$id"
	time '3h'
	memory '10 GB'
	scratch true
	stageInMode 'copy'
	stageOutMode 'copy'
	cache 'deep'
	
	when:
		params.sv && params.onco && params.delly

	input:
		set group, id, file(bam), file(bai) from bam_delly_panel.mix(bam_dellypanel_choice)

	output:
		set group, id, file("${id}.delly.vcf.gz") into called_delly_panel
		path "*versions.yml"

	script:
		"""
		delly call -g $genome_file -o ${id}.bcf $bam
		bcftools view ${id}.bcf > ${id}.vcf
		filter_delly.pl --vcf ${id}.vcf --bed $params.intersect_bed > ${id}.delly.vcf
		bgzip -c ${id}.delly.vcf > ${id}.delly.vcf.gz

		cat <<-END_VERSIONS > ${task.process}_versions.yml
		${task.process}:
		 DELLY: 
		  version: \$( echo \$(delly --version 2>&1) | sed 's/^.*Delly version: v//; s/ using.*\$//')
		  container: ${task.container}
		END_VERSIONS
		"""

	stub:
		"""
		touch ${id}.delly.vcf.gz

		cat <<-END_VERSIONS > ${task.process}_versions.yml
		${task.process}:
		 DELLY: 
		  version: \$( echo \$(delly --version 2>&1) | sed 's/^.*Delly version: v//; s/ using.*\$//')
		  container: ${task.container}
		END_VERSIONS
		"""
}

process cnvkit_panel {
	cpus = 5
	container = '/fs1/resources/containers/twistmyeloid_active.sif'
	publishDir "/${OUTDIR}/sv_vcf/", mode: 'copy', overwrite: 'true', pattern: '*.vcf'
	publishDir "/${OUTDIR}/plots/", mode: 'copy', overwrite: 'true', pattern: '*.png'
	publishDir "/${OUTDIR}/versions", mode: 'copy' , overwrite: 'true', pattern: '*versions.yml'
	tag "$id"
	time '20m'
	memory '20 GB'
	scratch true
	stageInMode 'copy'
	stageOutMode 'copy'

	when:
		params.sv && params.onco

	input:
		set group, id, file(bam), file(bai), file(vcf), file(multi), val(INS_SIZE), val(MEAN_DEPTH), val(COV_DEV) from bam_cnvkit_panel.mix(bam_cnvkitpanel_choice).join(vcf_cnvkit, by:[0,1]).join(qc_cnvkit_val, by:[0,1]).view()
		//set id, val(INS_SIZE), val(MEAN_DEPTH), val(COV_DEV) from qc_cnvkit_val.view()
		//set group, id, file(vcf) from vcf_cnvkit.view()
	
	output:
		set group, id, file("${id}.cnvkit_filtered.vcf") into called_cnvkit_panel
		file("${id}.call.cns") into unfiltered_cns
		file("${group}.genomic_overview.png")
		set group, file("${group}_oplot.INFO") into cnvkit_INFO
		path "*versions.yml"

	script:
		"""
		cnvkit.py batch $bam -r $params.cnvkit_reference -p 5 -d results/
		cnvkit.py call results/*.cns -v $vcf -o ${id}.call.cns
		filter_cnvkit.pl ${id}.call.cns $MEAN_DEPTH > ${id}.filtered
		cnvkit.py export vcf ${id}.filtered -i "$id" > ${id}.cnvkit_filtered.vcf
		cnvkit.py scatter -s results/*dedup.cn{s,r} -o ${group}.genomic_overview.png -v $vcf -i $id
		echo "IMG overviewplot	${params.accessdir}/plots/${group}.genomic_overview.png" > ${group}_oplot.INFO
		
		cat <<-END_VERSIONS > ${task.process}_versions.yml
		${task.process}:
		 CNVkit: 
		  version: \$(cnvkit.py version | sed -e 's/cnvkit v//g')
		  container: ${task.container}
		END_VERSIONS
		"""

	stub:
		"""
		touch ${id}.cnvkit_filtered.vcf
		touch ${id}.call.cns
		touch ${group}.genomic_overview.png
		touch ${group}_oplot.INFO

		cat <<-END_VERSIONS > ${task.process}_versions.yml
		${task.process}:
		 CNVkit: 
		  version: \$(cnvkit.py version | sed -e 's/cnvkit v//g')
		  container: ${task.container}
		END_VERSIONS
		"""
}

process svdb_merge_panel {
	cpus 1
	cache 'deep'
	tag "$group"
	publishDir "/${OUTDIR}/sv_vcf/merged/", mode: 'copy', overwrite: 'true', pattern: '*.vcf'
	publishDir "/${OUTDIR}/versions", mode: 'copy' , overwrite: 'true', pattern: '*versions.yml'
	time '10m'
	memory '1 GB'
	scratch true
	stageInMode 'copy'
	stageOutMode 'copy'

	input:
		//set group, id, file(mantaV), file(dellyV), file(melt), file(cnvkitV) \
		//	from called_manta_panel.join(called_delly_panel, by:[0,1]).join(melt_vcf, by:[0,1]).join(called_cnvkit_panel, by:[0,1])
		set group, id, file(vcfs), id, file(melt) from called_manta_panel.mix(called_delly_panel,called_cnvkit_panel,merged_gatk_panel).groupTuple().join(melt_vcf).view()
				
	output:
		set group, id, file("${group}.merged.filtered.melt.vcf") into vep_sv_panel, annotsv_panel 
		//set group, id, file("${group}.merged.filtered.vcf") into annotsv_panel
		set group, file("${group}.merged.filtered.melt.vcf") into loqusdb_sv_panel
		path "*versions.yml"

	script:
		//tmp = mantaV.collect {it + ':manta ' } + dellyV.collect {it + ':delly ' } + cnvkitV.collect {it + ':cnvkit ' }
		//vcfs = tmp.join(' ')
		if (vcfs.size() > 1) {
			// for each sv-caller add idx, find vcf and find priority, add in priority order! //
			// index of vcfs added from mix //
			manta_idx = vcfs.findIndexOf{ it =~ 'manta' }
			delly_idx = vcfs.findIndexOf{ it =~ 'delly' }
			cnvkit_idx = vcfs.findIndexOf{ it =~ 'cnvkit' }
			gatk_idx = vcfs.findIndexOf{ it =~ 'gatk' }

			// find vcfs //
			manta = manta_idx >= 0 ? vcfs[manta_idx].collect {it + ':manta ' } : null
			delly = delly_idx >= 0 ? vcfs[delly_idx].collect {it + ':delly ' } : null
			cnvkit = cnvkit_idx >= 0 ? vcfs[cnvkit_idx].collect {it + ':cnvkit ' } : null
			gatk = gatk_idx >= 0 ? vcfs[gatk_idx].collect {it + ':gatk ' } : null
			tmp = manta + delly + gatk + cnvkit
			tmp = tmp - null
			vcfs_svdb = tmp.join(' ')

			// find priorities //
			mantap = manta_idx >= 0 ? 'manta' : null
			dellyp = delly_idx >= 0 ? 'delly' : null
			gatkp = gatk_idx >= 0 ? 'gatk' : null
			cnvkitp = cnvkit_idx >= 0 ? 'cnvkit' : null
			tmpp = [mantap, dellyp, gatkp, cnvkitp]
			tmpp = tmpp - null
			priority = tmpp.join(',')
			
			"""
			source activate py3-env
			svdb --merge --vcf $vcfs_svdb --no_intra --pass_only --bnd_distance 2500 --overlap 0.7 --priority $priority > ${group}.merged.vcf
			filter_panel_cnv.pl --mergedvcf ${group}.merged.vcf --callers $priority > ${group}.merged.filtered.vcf
			vcf-concat ${group}.merged.filtered.vcf $melt | vcf-sort -c > ${group}.merged.filtered.melt.vcf
			
			cat <<-END_VERSIONS > ${task.process}_versions.yml
			${task.process}:
			 SVDB: 
			  version: \$( echo \$(svdb) | head -1 | sed 's/usage: SVDB-\\([0-9]\\.[0-9]\\.[0-9]\\).*/\\1/' )
			  container: ${task.container}
			 SAMtools: 
			  version: \$(echo \$(samtools --version 2>&1) | sed 's/^.*samtools //; s/Using.*\$//')
			  container: ${task.container}
			END_VERSIONS
			"""
		}
		else {
			"""
			mv $vcf ${group}.merged.filtered.melt.vcf

			cat <<-END_VERSIONS > ${task.process}_versions.yml
			${task.process}:
			 SVDB: 
			  version: \$( echo \$(svdb) | head -1 | sed 's/usage: SVDB-\\([0-9]\\.[0-9]\\.[0-9]\\).*/\\1/' )
			  container: ${task.container}
			 SAMtools: 
			  version: \$(echo \$(samtools --version 2>&1) | sed 's/^.*samtools //; s/Using.*\$//')
			  container: ${task.container}
			END_VERSIONS
			"""
		}
//			vcf-concat ${group}.merged.filtered.vcf $melt | vcf-sort -c > ${group}.merged.filtered.melt.vcf // need to add melt somewhere!
	
	stub:
		"""
		touch ${group}.merged.filtered.melt.vcf

		cat <<-END_VERSIONS > ${task.process}_versions.yml
		${task.process}:
		 SVDB: 
		  version: \$( echo \$(svdb) | head -1 | sed 's/usage: SVDB-\\([0-9]\\.[0-9]\\.[0-9]\\).*/\\1/' )
		  container: ${task.container}
		 SAMtools: 
		  version: \$(echo \$(samtools --version 2>&1) | sed 's/^.*samtools //; s/Using.*\$//')
		  container: ${task.container}
		END_VERSIONS
		"""
}

process tiddit {
	cpus = 2
	publishDir "/${OUTDIR}/sv_vcf/", mode: 'copy', overwrite: 'true', pattern: '*.vcf'
	publishDir "/${OUTDIR}/versions", mode: 'copy' , overwrite: 'true', pattern: '*versions.yml'
	time '10h'
	tag "$id"
	memory '10 GB'
	scratch true
	stageInMode 'copy'
	stageOutMode 'copy'

	when:
		params.sv && !params.onco &&  !params.exome


	input:
		set group, id, file(bam), file(bai) from bam_tiddit.mix(bam_tiddit_choice)

	output:
		set group, id, file("${id}.tiddit.filtered.vcf") into called_tiddit
		path "*versions.yml"

	script:
		"""
		TIDDIT.py --sv -o ${id}.tiddit --bam $bam
		grep -E \"#|PASS\" ${id}.tiddit.vcf > ${id}.tiddit.filtered.vcf

		cat <<-END_VERSIONS > ${task.process}_versions.yml
		${task.process}:
		 tiddit: 
		  version: \$(echo \$(TIDDIT.py 2>&1) | sed 's/^.*TIDDIT-//; s/ .*\$//')
		  container: ${task.container}
		END_VERSIONS
		"""

	stub:
		"""
		touch ${id}.tiddit.filtered.vcf

		cat <<-END_VERSIONS > ${task.process}_versions.yml
		${task.process}:
		 tiddit: 
		  version: \$(echo \$(TIDDIT.py 2>&1) | sed 's/^.*TIDDIT-//; s/ .*\$//')
		  container: ${task.container}
		END_VERSIONS
		"""
}

process svdb_merge {
	cpus 1
	tag "$group"
	publishDir "/${OUTDIR}/sv_vcf/merged/", mode: 'copy', overwrite: 'true', pattern: '*.vcf'
	publishDir "/${OUTDIR}/versions", mode: 'copy' , overwrite: 'true', pattern: '*versions.yml'
	time '2h'
	memory '1 GB'
	scratch true
	stageInMode 'copy'
	stageOutMode 'copy'

	input:
		set group, id, file(mantaV) from called_manta.groupTuple()
		set group, id, file(tidditV) from called_tiddit.groupTuple()
		set group, id, file(gatkV) from merged_gatk.groupTuple()
		
	output:
		set group, id, file("${group}.merged.bndless.vcf") into vcf_vep, annotsv_vcf
		set group, file("${group}.merged.vcf") into loqusdb_sv
		path "*versions.yml"

	script:
		if (mode == "family") {
			vcfs = []
			manta = []
			tiddit = []
			gatk = []
			for (i = 1; i <= mantaV.size(); i++) {
				tmp = mantaV[i-1] + ':manta' + "${i}"
				tmp1 = tidditV[i-1] + ':tiddit' + "${i}"
				tmp2 = gatkV[i-1] + ':gatk' + "${i}"
				vcfs = vcfs + tmp + tmp1 + tmp2
				mt = 'manta' + "${i}"
				tt = 'tiddit' + "${i}"
				ct = 'gatk' + "${i}"
				manta = manta + mt
				tiddit = tiddit + tt
				gatk = gatk + ct
			}
			prio = manta + tiddit + gatk
			prio = prio.join(',')
			vcfs = vcfs.join(' ')
			"""
			source activate py3-env
			svdb --merge --vcf $vcfs --no_intra --pass_only --bnd_distance 2500 --overlap 0.7 --priority $prio > ${group}.merged_tmp.vcf
			merge_callsets.pl ${group}.merged_tmp.vcf > ${group}.merged.vcf
			grep -v BND ${group}.merged.vcf > ${group}.merged.bndless.vcf
			
			cat <<-END_VERSIONS > ${task.process}_versions.yml
			${task.process}:
			 SVDB: 
			  version: \$( echo \$(svdb) | head -1 | sed 's/usage: SVDB-\\([0-9]\\.[0-9]\\.[0-9]\\).*/\\1/' )
			  container: ${task.container}
			 SAMtools: 
			  version: \$(echo \$(samtools --version 2>&1) | sed 's/^.*samtools //; s/Using.*\$//')
			  container: ${task.container}
			END_VERSIONS
			"""
		}

		else {
			tmp = mantaV.collect {it + ':manta ' } + tidditV.collect {it + ':tiddit ' } + gatkV.collect {it + ':gatk ' }
			vcfs = tmp.join(' ')
			"""
			source activate py3-env
			svdb --merge --vcf $vcfs --no_intra --pass_only --bnd_distance 2500 --overlap 0.7 --priority manta,tiddit,gatk > ${group}.merged_tmp.vcf
			merge_callsets.pl ${group}.merged_tmp.vcf > ${group}.merged.vcf
			grep -v BND ${group}.merged.vcf > ${group}.merged.bndless.vcf
			
			cat <<-END_VERSIONS > ${task.process}_versions.yml
			${task.process}:
			 SVDB: 
			  version: \$( echo \$(svdb) | head -1 | sed 's/usage: SVDB-\\([0-9]\\.[0-9]\\.[0-9]\\).*/\\1/' )
			  container: ${task.container}
			 SAMtools: 
			  version: \$(echo \$(samtools --version 2>&1) | sed 's/^.*samtools //; s/Using.*\$//')
			  container: ${task.container}
			END_VERSIONS
			"""
		}

	stub:
		"""
		touch ${group}.merged.vcf
		touch ${group}.merged.bndless.vcf

		cat <<-END_VERSIONS > ${task.process}_versions.yml
		${task.process}:
		 SVDB: 
		  version: \$( echo \$(svdb) | head -1 | sed 's/usage: SVDB-\\([0-9]\\.[0-9]\\.[0-9]\\).*/\\1/' )
		  container: ${task.container}
		 SAMtools: 
		  version: \$(echo \$(samtools --version 2>&1) | sed 's/^.*samtools //; s/Using.*\$//')
		  container: ${task.container}
		END_VERSIONS
		"""
}

process add_to_loqusdb {
	cpus 1
	publishDir "${CRONDIR}/loqus", mode: 'copy' , overwrite: 'true'
	tag "$group"
	memory '1 MB'
	time '5m'

	when:
		!params.noupload

	input:
		set group, type, file(vcf), file(tbi), type, file(ped), file(svvcf) from vcf_loqus.join(ped_loqus).join(loqusdb_sv.mix(loqusdb_sv_panel)).view()

	output:
		file("${group}*.loqus") into loqusdb_done

	script:
		if (params.assay == "wgs") {
			"""
			echo "-db $params.loqusdb load -f ${params.accessdir}/ped/${ped} --variant-file ${params.accessdir}/vcf/${vcf} --sv-variants ${params.accessdir}/sv_vcf/merged/${svvcf}" > ${group}.loqus
			"""
		}
		else {
			"""
			echo "-db $params.loqusdb load -f ${params.accessdir}/ped/${ped} --variant-file ${params.accessdir}/vcf/${vcf} --sv-variants ${params.accessdir}/sv_vcf/merged/${svvcf}" > ${group}.loqus
			"""
		}

	stub:
		"""
		touch ${group}.loqus
		"""
}

//create AnnotSV tsv file
process annotsv {
	container = '/fs1/resources/containers/annotsv.v2.3.sif'
	cpus 2
	tag "$group"
	publishDir "/${OUTDIR}/annotsv/", mode: 'copy', overwrite: 'true', pattern: '*.tsv'
	publishDir "/${OUTDIR}/versions", mode: 'copy' , overwrite: 'true', pattern: '*versions.yml'
	time '5h'
	memory '20 GB'

	input:
		set group, id, file(sv) from annotsv_vcf.mix(annotsv_panel)
			
	output:
		set group, file("${group}_annotsv.tsv") into annotsv, annotsv_ma, annotsv_fa
		path "*versions.yml"

	script:
		"""
		export ANNOTSV="/AnnotSV"
		/AnnotSV/bin/AnnotSV -SvinputFile $sv \\
			-typeOfAnnotation full \\
			-outputDir $group \\
			-genomeBuild GRCh38
		mv $group/*.annotated.tsv ${group}_annotsv.tsv

		cat <<-END_VERSIONS > ${task.process}_versions.yml
		${task.process}:
		 AnnotSV: 
		  version: \$( echo \$(/AnnotSV/bin/AnnotSV --version) | sed -e "s/AnnotSV //g ; s/Copyright.*//" )
		  container: ${task.container}
		END_VERSIONS
		"""

	stub:
		"""
		export ANNOTSV="/AnnotSV"
		touch ${group}_annotsv.tsv

		cat <<-END_VERSIONS > ${task.process}_versions.yml
		${task.process}:
		 AnnotSV: 
		  version: \$( echo \$(/AnnotSV/bin/AnnotSV --version) | sed -e "s/AnnotSV //g ; s/Copyright.*//" )
		  container: ${task.container}
		END_VERSIONS
		"""
}

process vep_sv {
	publishDir "/${OUTDIR}/versions", mode: 'copy' , overwrite: 'true', pattern: '*versions.yml'
	cpus 56
	container = '/fs1/resources/containers/ensembl-vep_release_103.sif'
	tag "$group"
	memory '150 GB'
	time '1h'
	
	input:
		set group, id, file(vcf) from vcf_vep.mix(vep_sv_panel)

	output:
		set group, id, file("${group}.vep.vcf") into vep_vcf
		path "*versions.yml"

	script:
		"""
		vep \\
			-i $vcf \\
			-o ${group}.vep.vcf \\
			--offline \\
			--merged \\
			--everything \\
			--synonyms $params.SYNONYMS \\
			--vcf \\
			--no_stats \\
			--fork ${task.cpus} \\
			--force_overwrite \\
			--plugin LoFtool \\
			--fasta $params.VEP_FASTA \\
			--dir_cache $params.VEP_CACHE \\
			--dir_plugins $params.VEP_CACHE/Plugins \\
			--max_sv_size 50000000 \\
			--distance 200 -cache

		cat <<-END_VERSIONS > ${task.process}_versions.yml
		${task.process}:
		 VEP: 
		  version: \$( echo \$(vep --help 2>&1) | sed 's/^.*Versions:.*ensembl-vep : // ; s/ .*\$//')
		  container: ${task.container}
		END_VERSIONS
		"""

	stub:
		"""
		touch ${group}.vep.vcf

		cat <<-END_VERSIONS > ${task.process}_versions.yml
		${task.process}:
		 VEP: 
		  version: \$( echo \$(vep --help 2>&1) | sed 's/^.*Versions:.*ensembl-vep : // ; s/ .*\$//')
		  container: ${task.container}
		END_VERSIONS
		"""
}

process postprocess_vep {
	publishDir "/${OUTDIR}/versions", mode: 'copy' , overwrite: 'true', pattern: '*versions.yml'
	cpus = 1
	tag "$group"

	input:
		set group, id, file(vcf) from vep_vcf

	output:
		set group, file("${group}.vep.clean.merge.omim.vcf") into artefact_vcf
		path "*versions.yml"
	
	script:
		"""
		cleanVCF.py --vcf $vcf > ${group}.vep.clean.vcf
		svdb --merge --overlap 0.9 --notag --vcf ${group}.vep.clean.vcf > ${group}.vep.clean.merge.vcf
		sed -i '3 i ##INFO=<ID=set,Number=1,Type=String,Description="Source VCF for the merged record in SVDB">' ${group}.vep.clean.merge.vcf
		sed -i '3 i ##INFO=<ID=VARID,Number=1,Type=String,Description="The variant ID of merged samples">' ${group}.vep.clean.merge.vcf
		add_omim.pl ${group}.vep.clean.merge.vcf > ${group}.vep.clean.merge.omim.vcf

		cat <<-END_VERSIONS > ${task.process}_versions.yml
		${task.process}:
		 SVDB: 
		  version: \$( echo \$(svdb) | head -1 | sed 's/usage: SVDB-\\([0-9]\\.[0-9]\\.[0-9]\\).*/\\1/' )
		  container: ${task.container}
		 SAMtools: 
		  version: \$(echo \$(samtools --version 2>&1) | sed 's/^.*samtools //; s/Using.*\$//')
		  container: ${task.container}
		END_VERSIONS
		"""

	stub:
		"""
		touch ${group}.vep.clean.merge.omim.vcf

		cat <<-END_VERSIONS > ${task.process}_versions.yml
		${task.process}:
		 SVDB: 
		  version: \$( echo \$(svdb) | head -1 | sed 's/usage: SVDB-\\([0-9]\\.[0-9]\\.[0-9]\\).*/\\1/' )
		  container: ${task.container}
		 SAMtools: 
		  version: \$(echo \$(samtools --version 2>&1) | sed 's/^.*samtools //; s/Using.*\$//')
		  container: ${task.container}
		END_VERSIONS
		"""
}

// Query artefact db
process artefact {
	publishDir "/${OUTDIR}/versions", mode: 'copy' , overwrite: 'true', pattern: '*versions.yml'
	cpus 1
	tag "$group"
	time '10h'
	memory '10 GB'
	scratch true
	stageInMode 'copy'
	stageOutMode 'copy'

	input:
		set group, file(sv) from artefact_vcf

	output:
		set group, file("${group}.artefact.vcf") into manip_vcf,manip_vcf_ma,manip_vcf_fa
		path "*versions.yml"

	script:
		// use loqusdb dump not svdb database //
		if (params.gatkcnv) {
			"""
			source activate py3-env
			svdb \\
			--query --bnd_distance 25000 --overlap 0.7 --in_occ Obs --out_occ ACOUNT --in_frq Frq --out_frq AFRQ  \\
			--db $params.svdb \\
			--query_vcf $sv > ${group}.artefact.vcf

			cat <<-END_VERSIONS > ${task.process}_versions.yml
			${task.process}:
			 SVDB: 
			  version: \$( echo \$(svdb) | head -1 | sed 's/usage: SVDB-\\([0-9]\\.[0-9]\\.[0-9]\\).*/\\1/' )
			  container: ${task.container}
			 SAMtools: 
			  version: \$(echo \$(samtools --version 2>&1) | sed 's/^.*samtools //; s/Using.*\$//')
			  container: ${task.container}
			END_VERSIONS
			"""
		}
		// for oncov1-0 still use svdb database remove in future//
		else {
			"""
			source activate py3-env
			svdb \\
			--sqdb $params.svdb --query \\
			--query_vcf $sv --out_occ ACOUNT --out_frq AFRQ > ${group}.artefact.vcf

			cat <<-END_VERSIONS > ${task.process}_versions.yml
			${task.process}:
			 SVDB: 
			  version: \$( echo \$(svdb) | head -1 | sed 's/usage: SVDB-\\([0-9]\\.[0-9]\\.[0-9]\\).*/\\1/' )
			  container: ${task.container}
			 SAMtools: 
			  version: \$(echo \$(samtools --version 2>&1) | sed 's/^.*samtools //; s/Using.*\$//')
			  container: ${task.container}
			END_VERSIONS
			"""
		}

	stub:
		"""
		touch ${group}.artefact.vcf

		cat <<-END_VERSIONS > ${task.process}_versions.yml
		${task.process}:
		 SVDB: 
		  version: \$( echo \$(svdb) | head -1 | sed 's/usage: SVDB-\\([0-9]\\.[0-9]\\.[0-9]\\).*/\\1/' )
		  container: ${task.container}
		 SAMtools: 
		  version: \$(echo \$(samtools --version 2>&1) | sed 's/^.*samtools //; s/Using.*\$//')
		  container: ${task.container}
		END_VERSIONS
		"""
}


process prescore {
	cpus 1
	tag "$group"
	memory '10 GB'
	time '30m'

	input:
		set group, file(sv_artefact), type, file(ped), file(annotsv) from manip_vcf.mix(manip_vcf_ma,manip_vcf_fa).join(ped_prescore.mix(ped_prescore_ma,ped_prescore_fa)).join(annotsv.mix(annotsv_ma,annotsv_fa))

	output:
		set group, type, file("${group}.annotatedSV.vcf") into annotatedSV

	script:
		"""
		prescore_sv.pl \\
		--sv $sv_artefact --ped $ped --annotsv $annotsv --osv ${group}.annotatedSV.vcf
		"""

	stub:
		"""
		touch ${group}.annotatedSV.vcf
		"""
}

process score_sv {
	cpus 5
	tag "$group $mode"
	publishDir "/${OUTDIR}/vcf", mode: 'copy', overwrite: 'true', pattern: '*.vcf.gz*'
	publishDir "/${OUTDIR}/versions", mode: 'copy' , overwrite: 'true', pattern: '*versions.yml'
	memory '10 GB'
	time '2h'
	container = '/fs1/resources/containers/genmod.sif'

	input:
		set group, type, file(vcf) from annotatedSV

	output:
		set group, type, file("${group_score}.sv.scored.sorted.vcf.gz"), file("${group_score}.sv.scored.sorted.vcf.gz.tbi") into sv_rescore,sv_rescore_ma,sv_rescore_fa
		set group, file("${group}_sv.INFO") into sv_INFO
		set group, file("${group_score}.sv.scored.sorted.vcf.gz") into svvcf_bed, svvcf_pod
		path "*versions.yml"

	script:
		group_score = group
		if ( type == "ma" || type == "fa") {
			group_score = group + "_" + type
		}
	
		if (mode == "family" && params.antype == "wgs") {
			"""
			genmod score -i $group_score -c $params.svrank_model -r $vcf -o ${group_score}.sv.scored_tmp.vcf
			bcftools sort -O v -o ${group_score}.sv.scored.sorted.vcf ${group_score}.sv.scored_tmp.vcf 
			bgzip -@ ${task.cpus} ${group_score}.sv.scored.sorted.vcf -f
			tabix ${group_score}.sv.scored.sorted.vcf.gz -f
			echo "SV	$type	${params.accessdir}/vcf/${group_score}.sv.scored.sorted.vcf.gz" > ${group}_sv.INFO

			cat <<-END_VERSIONS > ${task.process}_versions.yml
			${task.process}:
			 gunzip: 
			  version: \$(echo \$(gunzip --version 2>&1) | sed -e "s/^.*(gzip) // ; s/Copyright.*//")
			  container: ${task.container}
			 bgzip: 
			  version: \$(echo \$(bgzip --version 2>&1) | sed 's/^.*(htslib) // ; s/ Copyright.*//')
			  container: ${task.container}
			 tabix: 
			  version: \$(echo \$(tabix --version 2>&1) | sed 's/^.*(htslib) // ; s/ Copyright.*//')
			  container: ${task.container}
			 genmod: 
			  version: \$(echo \$(genmod --version 2>&1) | sed -e "s/^.*genmod version: //")
			  container: ${task.container}
			 bcftools: 
			  version: \$(echo \$(bcftools --version 2>&1) | head -n1 | sed 's/^.*bcftools //; s/ .*\$//')
			  container: ${task.container}
			END_VERSIONS
			"""
		}
		else {
			"""
			genmod score -i $group_score -c $params.svrank_model_s -r $vcf -o ${group_score}.sv.scored.vcf
			bcftools sort -O v -o ${group_score}.sv.scored.sorted.vcf ${group}.sv.scored.vcf
			bgzip -@ ${task.cpus} ${group_score}.sv.scored.sorted.vcf -f
			tabix ${group_score}.sv.scored.sorted.vcf.gz -f
			echo "SV	$type	${params.accessdir}/vcf/${group_score}.sv.scored.sorted.vcf.gz" > ${group}_sv.INFO

			cat <<-END_VERSIONS > ${task.process}_versions.yml
			${task.process}:
			 gunzip: 
			  version: \$(echo \$(gunzip --version 2>&1) | sed -e "s/^.*(gzip) // ; s/Copyright.*//")
			  container: ${task.container}
			 bgzip: 
			  version: \$(echo \$(bgzip --version 2>&1) | sed 's/^.*(htslib) // ; s/ Copyright.*//')
			  container: ${task.container}
			 tabix: 
			  version: \$(echo \$(tabix --version 2>&1) | sed 's/^.*(htslib) // ; s/ Copyright.*//')
			  container: ${task.container}
			 genmod: 
			  version: \$(echo \$(genmod --version 2>&1) | sed -e "s/^.*genmod version: //")
			  container: ${task.container}
			 bcftools: 
			  version: \$(echo \$(bcftools --version 2>&1) | head -n1 | sed 's/^.*bcftools //; s/ .*\$//')
			  container: ${task.container}
			END_VERSIONS
			"""
		}

	stub:
		group_score = group
		"""
		touch ${group_score}.sv.scored.sorted.vcf.gz
		touch ${group_score}.sv.scored.sorted.vcf.gz.tbi
		touch ${group}_sv.INFO

		cat <<-END_VERSIONS > ${task.process}_versions.yml
		${task.process}:
		 gunzip: 
		  version: \$(echo \$(gunzip --version 2>&1) | sed -e "s/^.*(gzip) // ; s/Copyright.*//")
		  container: ${task.container}
		 bgzip: 
		  version: \$(echo \$(bgzip --version 2>&1) | sed 's/^.*(htslib) // ; s/ Copyright.*//')
		  container: ${task.container}
		 tabix: 
		  version: \$(echo \$(tabix --version 2>&1) | sed 's/^.*(htslib) // ; s/ Copyright.*//')
		  container: ${task.container}
		 genmod: 
		  version: \$(echo \$(genmod --version 2>&1) | sed -e "s/^.*genmod version: //")
		  container: ${task.container}
		 bcftools: 
		  version: \$(echo \$(bcftools --version 2>&1) | head -n1 | sed 's/^.*bcftools //; s/ .*\$//')
		  container: ${task.container}
		END_VERSIONS
		"""
}

process compound_finder {
	cpus 5
	tag "$group $mode"
	publishDir "/${OUTDIR}/vcf", mode: 'copy', overwrite: 'true', pattern: '*.vcf.gz*'
	publishDir "/${OUTDIR}/versions", mode: 'copy' , overwrite: 'true', pattern: '*versions.yml'
	memory '10 GB'
	time '2h'

	when:
		mode == "family" && params.assay == "wgs"

	input:
		set group, type, file(vcf), file(tbi), file(ped), file(snv), file(tbi) from sv_rescore.mix(sv_rescore_ma,sv_rescore_fa).join(ped_compound.mix(ped_compound_ma,ped_compound_fa), by: [0,1]).join(snv_sv_vcf.mix(snv_sv_vcf_ma,snv_sv_vcf_fa),by: [0,1])
		//set group, file(snv), file(tbi) from snv_sv_vcf

	output:
		set group, file("${group_score}.snv.rescored.sorted.vcf.gz"), file("${group_score}.snv.rescored.sorted.vcf.gz.tbi") into vcf_yaml
		set group, file("${group}_svp.INFO") into svcompound_INFO
		path "*versions.yml"

	script:
		group_score = group
		if ( type == "ma" || type == "fa") {
			group_score = group + "_" + type
		}

		"""
		compound_finder.pl \\
			--sv $vcf --ped $ped --snv $snv \\
			--osv ${group_score}.sv.rescored.sorted.vcf \\
			--osnv ${group_score}.snv.rescored.sorted.vcf \\
			--skipsv
		bgzip -@ ${task.cpus} ${group_score}.snv.rescored.sorted.vcf -f
		tabix ${group_score}.snv.rescored.sorted.vcf.gz -f
		echo "SVc	$type	${params.accessdir}/vcf/${group_score}.sv.scored.sorted.vcf.gz,${params.accessdir}/vcf/${group_score}.snv.rescored.sorted.vcf.gz" > ${group}_svp.INFO
		
		cat <<-END_VERSIONS > ${task.process}_versions.yml
		${task.process}:
		 bgzip: 
		  version: \$(echo \$(bgzip --version 2>&1) | sed 's/^.*(htslib) // ; s/ Copyright.*//')
		  container: ${task.container}
		 tabix: 
		  version: \$(echo \$(tabix --version 2>&1) | sed 's/^.*(htslib) // ; s/ Copyright.*//')
		  container: ${task.container}
		END_VERSIONS
		"""

	stub:
		group_score = group
		"""
		touch ${group_score}.snv.rescored.sorted.vcf.gz
		touch ${group_score}.snv.rescored.sorted.vcf.gz.tbi
		touch ${group}_svp.INFO

		cat <<-END_VERSIONS > ${task.process}_versions.yml
		${task.process}:
		 bgzip: 
		  version: \$(echo \$(bgzip --version 2>&1) | sed 's/^.*(htslib) // ; s/ Copyright.*//')
		  container: ${task.container}
		 tabix: 
		  version: \$(echo \$(tabix --version 2>&1) | sed 's/^.*(htslib) // ; s/ Copyright.*//')
		  container: ${task.container}
		END_VERSIONS
		"""
}


process ouput_files {
	cpus 1
	memory '1MB'
	time '2m'

	input:
		set group, files from bam_INFO.mix(snv_INFO,sv_INFO,str_INFO,peddy_INFO,madde_INFO,svcompound_INFO,smn_INFO,bamchoice_INFO,mtBAM_INFO,oplot_INFO,haplogrep_INFO,eklipse_INFO,cnvkit_INFO).groupTuple()

	output:
		set group, file("${group}.INFO") into yaml_INFO

	script:
		files = files.join( ' ' )

		"""
		cat $files > ${group}.INFO
		"""

	stub:
		"""
		touch ${group}.INFO
		"""
}


process svvcf_to_bed {
	publishDir "/${OUTDIR}/bed", mode: 'copy' , overwrite: 'true'
	tag "group"
	memory '1 GB'
	time '10m'

	when:
		!params.onco && !params.exome

	input:
		set group, file(vcf) from svvcf_bed
		set group, id, sex, type from meta_svbed.filter { item -> item[3] == 'proband' }

	output:
		file("${group}.sv.bed")


	script:
		"""
		cnv2bed.pl --cnv $vcf --pb $id > ${group}.sv.bed
		"""

	stub:
		"""
		touch ${group}.sv.bed
		"""
}

process plot_pod {
	container = '/fs1/resources/containers/POD_2020-05-19.sif'
	publishDir "/${OUTDIR}/pod", mode: 'copy' , overwrite: 'true', pattern: '*.pdf'
	publishDir "/${OUTDIR}/pod", mode: 'copy' , overwrite: 'true', pattern: '*.html'
	tag "$group"
	time '20m'
	memory '1 GB'

	input:
		set group, file(snv) from vcf_pod
		set group, file(cnv), type, file(ped) from svvcf_pod.join(ped_pod)
		set group, id, sex, type from meta_pod.filter { item -> item[3] == 'proband' }		

	output:
		set file("${id}_POD_karyotype.pdf"), file("${id}_POD_results.html")

	when:
		mode == "family" && trio == true

	script:
		"""
		parental_origin_of_duplication.pl --snv $snv --cnv $cnv --proband $id --ped $ped
		"""

	stub:
		"""
		touch ${id}_POD_karyotype.pdf
		touch ${id}_POD_results.html
		"""
}

process create_yaml {
	publishDir "/${OUTDIR}/yaml", mode: 'copy' , overwrite: 'true', pattern: '*.yaml'
	publishDir "/${OUTDIR}/yaml/alt_affect", mode: 'copy' , overwrite: 'true', pattern: '*.yaml.*a'
	publishDir "${CRONDIR}/scout", mode: 'copy' , overwrite: 'true', pattern: '*.yaml'
	errorStrategy 'retry'
	maxErrors 5
	tag "$group"
	time '5m'
	memory '1 GB'

	input:
		set group, id, sex, mother, father, phenotype, diagnosis, type, assay, clarity_sample_id, ffpe, analysis, type, file(ped), file(INFO) from yml_diag.join(ped_scout).join(yaml_INFO)

	output:
		set group, file("${group}.yaml*") into yaml

	script:
		"""
		create_yml.pl \\
			--g $group,$clarity_sample_id --d $diagnosis --panelsdef $params.panelsdef --out ${group}.yaml --ped $ped --files $INFO --assay $assay,$analysis --antype $params.antype
		"""

	stub:
		"""
		touch ${group}.yaml
		"""
}<|MERGE_RESOLUTION|>--- conflicted
+++ resolved
@@ -1604,10 +1604,9 @@
 	script:
 		proband_idx = type.findIndexOf{ it == "proband" }
 
-<<<<<<< HEAD
 		"""
 		grep -vP "^M\\s+955" $ms_vcf > ${ms_vcf}.fix
-		vcfbreakmulti ${ms_vcf}.fix > ${ms_vcf}.breakmulti
+		bcftools norm -m-both -o ${ms_vcf}.breakmulti ${ms_vcf}.fix
 		bcftools sort ${ms_vcf}.breakmulti | bgzip > ${ms_vcf}.breakmulti.fix
 		tabix -p vcf ${ms_vcf}.breakmulti.fix
 		bcftools norm -f $params.rCRS_fasta -o ${ms_vcf.baseName}.adjusted.vcf ${ms_vcf}.breakmulti.fix
@@ -1628,18 +1627,6 @@
 		  container: ${task.container}
 		END_VERSIONS
 		"""
-=======
-    """
-    grep -vP "^M\\s+955" $ms_vcf > ${ms_vcf}.fix
-    bcftools norm -m-both -o ${ms_vcf}.breakmulti ${ms_vcf}.fix
-    bcftools sort ${ms_vcf}.breakmulti | bgzip > ${ms_vcf}.breakmulti.fix
-    tabix -p vcf ${ms_vcf}.breakmulti.fix
-    bcftools norm -f $params.rCRS_fasta -o ${ms_vcf.baseName}.adjusted.vcf ${ms_vcf}.breakmulti.fix
-    bcftools view -i 'FMT/AF[*]>0.05' ${ms_vcf.baseName}.adjusted.vcf -o ${group}.mutect2.breakmulti.filtered5p.vcf
-    bcftools filter -S 0 --exclude 'FMT/AF[*]<0.05' ${group}.mutect2.breakmulti.filtered5p.vcf -o ${group}.mutect2.breakmulti.filtered5p.0genotyped.vcf
-    filter_mutect2_mito.pl ${group}.mutect2.breakmulti.filtered5p.0genotyped.vcf ${id2[proband_idx]} > ${group}.mutect2.breakmulti.filtered5p.0genotyped.proband.vcf
-    """
->>>>>>> 165957b9
 
 	stub:
 		"""
@@ -2006,7 +1993,6 @@
 		set group, file("${group}.vep.vcf") into vep
 		path "*versions.yml"
 
-<<<<<<< HEAD
 	script:
 		"""
 		vep \\
@@ -2020,14 +2006,15 @@
 			--synonyms $params.SYNONYMS \\
 			--fork ${task.cpus} \\
 			--force_overwrite \\
-			--plugin CADD,$params.CADD \\
-			--plugin LoFtool \\
-			--plugin MaxEntScan,$params.MAXENTSCAN,SWA,NCSS \\
 			--fasta $params.VEP_FASTA \\
 			--dir_cache $params.VEP_CACHE \\
 			--dir_plugins $params.VEP_CACHE/Plugins \\
 			--distance 200 \\
 			-cache \\
+			--plugin CADD,$params.CADD \\
+			--plugin LoFtool \\
+			--plugin MaxEntScan,$params.MAXENTSCAN,SWA,NCSS \\
+			--plugin dbNSFP,/fs1/resources/ref/hg38/annotation_dbs/dbnsfp/dbNSFP4.3a_grch38.gz,transcript_match=1,REVEL_score,REVEL_rankscore \\
 			-custom $params.GNOMAD_EXOMES,gnomADe,vcf,exact,0,AF_popmax,AF,popmax \\
 			-custom $params.GNOMAD_GENOMES,gnomADg,vcf,exact,0,AF_popmax,AF,popmax \\
 			-custom $params.GNOMAD_MT,gnomAD_mt,vcf,exact,0,AF_hom,AF_het \\
@@ -2053,35 +2040,7 @@
 		  container: ${task.container}
 		END_VERSIONS
 		"""
-=======
-	"""
-	vep \\
-		-i ${vcf} \\
-		-o ${group}.vep.vcf \\
-		--offline \\
-		--everything \\
-		--merged \\
-		--vcf \\
-		--no_stats \\
-		--synonyms $params.SYNONYMS \\
-		--fork ${task.cpus} \\
-		--force_overwrite \\
-		--fasta $params.VEP_FASTA \\
-		--dir_cache $params.VEP_CACHE \\
-		--dir_plugins $params.VEP_CACHE/Plugins \\
-		--distance 200 \\
-		-cache \\
-		--plugin CADD,$params.CADD \\
-		--plugin LoFtool \\
-		--plugin MaxEntScan,$params.MAXENTSCAN,SWA,NCSS \\
-		--plugin dbNSFP,/fs1/resources/ref/hg38/annotation_dbs/dbnsfp/dbNSFP4.3a_grch38.gz,transcript_match=1,REVEL_score,REVEL_rankscore \\
-		-custom $params.GNOMAD_EXOMES,gnomADe,vcf,exact,0,AF_popmax,AF,popmax \\
-		-custom $params.GNOMAD_GENOMES,gnomADg,vcf,exact,0,AF_popmax,AF,popmax \\
-		-custom $params.GNOMAD_MT,gnomAD_mt,vcf,exact,0,AF_hom,AF_het \\
-		-custom $params.PHYLOP \\
-		-custom $params.PHASTCONS
-	"""
->>>>>>> 165957b9
+
 }
 
 
