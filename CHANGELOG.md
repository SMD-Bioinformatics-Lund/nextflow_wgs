--- conflicted
+++ resolved
@@ -1,7 +1,6 @@
 # CHANGELOG
 
-<<<<<<< HEAD
-### 3.8.0
+### 3.9.0
 	
 * Give the Sentieon container path by a parameter in the config file
 * Update the Sentieon container to 202308 version
@@ -22,8 +21,7 @@
 * Add `SVTYPE` VEP 111 bug workaround in `vep_sv` process. (See  [Ensembl/ensembl-vep#1631](https://github.com/Ensembl/ensembl-vep/issues/1631#issuecomment-1985973568))
 * Add VEP105 - 111 annotations to all rank models in use
 * Fix onco model filename version (v5 rank model was misnamed as v4 in production)
-	
-=======
+
 ### 3.8.2
 * Re-enable D4 file generation (for Chanjo2)
 
@@ -48,7 +46,6 @@
 ### 3.7.10
 * Tag Mitochondrial variants with GQ, loqusdb enabling
 
->>>>>>> dc54988c
 ### 3.7.9
 * Add CRON file to load Chanjo2
 
