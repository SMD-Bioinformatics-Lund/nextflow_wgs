--- conflicted
+++ resolved
@@ -1,10 +1,9 @@
 # CHANGELOG
 
-<<<<<<< HEAD
-### 3.15.15
+### 3.16.1
 * New process "prepare_gens_input" with new script to generate inputs needed for Gens
 * Add POD scripts to the bin/pod folder (still executed from with a container, but should be run from bin)
-=======
+
 ### 3.16.0
 * AnnotSV bump 3.4.4
 * bcftools bump 1.21
@@ -15,7 +14,6 @@
   * add_omim_morbid_sv.py: adds omim morbid status to variants overlapping genes in OMIM-AUTO gene list
 * dbvar/clinvar for SVs as a separate bcftools annotate process
 * gnomadSV with VEP, and bumped to latest version
->>>>>>> 0a2e214c
 
 ### 3.15.14
 * added a oncov1 profile, using the same logic as oncov2 but with relevant normal references
