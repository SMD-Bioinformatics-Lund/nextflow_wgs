# CHANGELOG

<<<<<<< HEAD
### 3.20.0
* Gens v4 label updates
* Don't CRON load Gens v4 UPD track for singles and parent samples
* Don't calculate Y-coverage for females
* Split the UPD metrics for sample meta data into separate count and percentage fields
=======
### 3.19.1
* Add new config param `params.cdm_assay`
* Change constitutionalv1-0 CDM assay from `mody` to `constitutionalv1-0`
>>>>>>> 975d09ab

### 3.19.0
* constitutional profile
  - bed and interval files
  - SV references
* SV logic changes for panels
 - added a function to count SV calls, if 0 no annotation

### 3.18.5
* Update bed file:
  - New user-added genes
  - Clinvar updated from 2024-12-30 to 2025-08-17
  
### 3.18.4
* Reinstate publishDir for verifybam. Will only have effect on wgs.

### 3.18.3
* Update deploy script to also copy modules folder

### 3.18.2
* Fix father/mother mismatch flip in new Gens UPD tracks
* Split UPD and ROH into two separate tracks for new Gens tracks

### 3.18.1
* Changed annotation keys for dbVar. CLNSIG CLNACC now available for scout for SVs

### 3.18.0
* Add ID-SNPs

### 3.17.2
* Fix so that modycf does not crash in split_normalize
* Sort QC output JSON on keys to allow easy diffing in PipeEval
* Add GitHub action to run Pytest

### 3.17.1
* Fix median calculation bug in qc_sentieon.pl

### 3.17.0
* New process "prepare_gens_v4_input.py" with new script to generate inputs needed for Gens
* Add POD scripts to the bin/pod folder (still executed from within a container, but should be run from bin)

### 3.16.1
* Increase manta max run time

### 3.16.0
* AnnotSV bump 3.4.4
* bcftools bump 1.21
* prescore_sv.pl retirement, replace by four python scripts
  * add_annotsv.py: adds annotsv score to variants
  * add_genetic_models_to_svvcf.py: adds genetic models, and homo- hemizygous deletion annotations to vcf
  * sv_varcall_penalies.py: adds caller specific penalties to variants with only one caller
  * add_omim_morbid_sv.py: adds omim morbid status to variants overlapping genes in OMIM-AUTO gene list
* dbvar/clinvar for SVs as a separate bcftools annotate process
* gnomadSV with VEP, and bumped to latest version

### 3.15.14
* added a oncov1 profile, using the same logic as oncov2 but with relevant normal references

### 3.15.13
* remove unnecessary sentieon mito qc output

### 3.15.12
* correct output file name for myeloid const for freebayes

### 3.15.11
* Compress gvcf_combine gVCF

### 3.15.10
* theano base_dir flag was not exported correctly for postprocess GATK. Should stop random crashes from happening

### 3.15.9
Update sentieon from 202308.01 to 202308.03

### 3.15.8
Add ./workflow dirpath to deploy script

### 3.15.7
* Annotation-only runs restored for single SNV/indel VCFs
* Add entry-point for VCFs (expecting equivalent of `split_normalize.out.vcf_intersected`). 

### 3.15.6
* Add workaround so copybam actually emits copied BAMs

### 3.15.5
* Update GNOMAD genomes and exomes to v4.1 in `annotate_vep` and `indel_vep`
* Update popmax attribute to grpmax (same attribute renamed in v4: https://gnomad.broadinstitute.org/news/2023-11-genetic-ancestry/) 
  - The INFO-level keys created by `modify_vcf_scout.pl` still use "popmax" instead of grpmax.
* `myeloid_const` profile now uses same rank models as onco 
  - The desired behavior of disabled artefact scoring already existed in original onco rank models. Thus separate rank model files for myeloid were not actually needed.

### 3.15.4
* Update dbSNFP to 4.9
* Add BayesDel vep annotations to SNVs
  - Adds BayesDel addAF/noAF predictions and scores

### 3.15.3 [HOTFIX]
* Match `*q.gz*` files as fastq.gz

### 3.15.2
* Re-add GERP++ snv/indel annotations

### 3.15.1
* Update VEP to 113.3
* Update VEP fasta/cache to 113.0
* Remove `SVTYPE` bug workaround from `vep_sv`

### 3.15.0

* Rewrite main.nf to DSL2
* Refactor everything into one workflow `NEXTFLOW_WGS`.
* Remove contamination check for non-wgs profiles
* Remove `melt_qc_val` process (now exists in main workflow)
* Remove `dummy_svvcf_for_loqusdb` process
* Temp disable annotation-only runs (will be re-added later)

### 3.14.5
* Include --case-id flag with group-ID in Gens load command

### 3.14.4
* Routine update of bed intersect file


### 3.14.3
* Fix rankscore parsing in `cnv2bed.pl`

### 3.14.2
* dev-assay for create-yaml, triggered when running with `--dev` flag

### 3.14.1

* Adds basic flake8-based linting 
* Removes unused scripts from `bin/`
* Fixes wrong var name in `bin/normalize_caller_names_in_svdb_fields.py`
* Fix wrong var assignment in `bin/normalize_caller_names_in_svdb_fields.py` that led to caller names not being normalized for wgs trios.

### 3.14.0

#### Updated:

* SVDB to 2.8.2

#### Added
* Util script `add_vcf_header_info_records.py`
* Util script `normalize_caller_names_in_svdb_fields.py`
* Util script `add_callers_to_scout_custom.py`
* Util script `modify_cnv_genotypes_for_loqusdb.pl` (formerly `filter_panel_cnv.pl`)
* `main.nf`: New process `postprocess_merged_panel_sv_vcf`
* `main.nf`: New process `add_omim`

#### Changed:

* Rename `cleanVCF.py` -> `postprocess_vep_vcf.py` 
* Move most container path specs into config
* Split out `add_omim.pl` to own process and move hardcoded db path into config.
* `main.nf`: Rename `postprocess_vep` to `postprocess_vep_sv`

#### Deleted:

* Remove `merge_callsets.pl` from `svdb_merge` process
* Remove delly process and associated params / script code
* Remove onco v1 profile
* Remove `filter_panel_cnv.pl` 
* Remove `omim_genes.txt` (converted to external db)

### 3.13.1
* Add support for including specific panels from other institutes in Scout yaml.
* Scout yaml now get panels and other info added for "pipeeval" profile
* Some refactor of create_yaml.pl

### 3.12.3
* Replace RNU2-4 gene coordinates with RNU4-2 coordinates in wgs intersect bed. 

### 3.12.2
* Sort processes in versions yaml and images in Scout yaml

### 3.12.1
* Update Genmod version allowing control of penalty
* Assign non-scored components for single GIAB
* Fix `compound_finder.pl` such that it converts floats to int (i.e. 5.0 -> 5)
* Remap all start-from-BAM channels that flips the ID <-> group
* Copy in bam file to work dir when running from bam rather than accessing it directly in its original location
* Sort the order of vcfs to `gvcf_combine` for stable SNV-calls

### 3.11.2
* * Ensure that input VCFs are always supplied in the same alphanumeric order to `svdb_merge` when running trio analysis (see [#172](https://github.com/Clinical-Genomics-Lund/nextflow_wgs/issues/172))

### 3.11.1
* Add a process to get contamination values from verifybamid2 software.
* Update configs/nextflow.hopper.config with a specific verifybamid2 container.
* Update configs/nextflow.hopper.config with specific SVDPrefix files for panel and wgs.

### 3.10.4
* Added --format vcf to `vep_sv` to fix for cases where vcf file carries no variants. 
 
### 3.10.3
* Add workaround to enable loqusdb export for runs where SV calling is disabled
* Rename myeloid_const loqusdb to `loqusdb_myeloid_const`
* Disable artefact scoring in `myeloid_const` rank models
	
### 3.10.2
* Fix mito QC stats JSON conversion for samples started from old bams with updated sample ids. 

### 3.10.1
* Update config for bed intersect
* Some fixes to the logging of the bed intersect script

### 3.9.10
* Use reduced gene_panel JSON to avoid adding dead/archived panels to new scout cases 
* Add lennart-side script/worker CRON job to generate new gene panel JSON

### 3.9.9
* Extend the update_bed.pl script to handle multiple input files
* Rewrite to Python and add tests

### 3.9.8
* Reverted removed code in gene panel matches, caused missing gene panels for onco samples

### 3.9.7
* Solved trio eklipse image being wrongly added to yaml
* Removed outdated regex matches for genepanel, would remove important gene panels
* General clean-up of create_yml.pl

### 3.9.6
* Fix bug where wrong tuple value unpacked as group and sample id in `bqsr` when starting run from bam


### 3.9.5
* Fixed faulty if-condition for annotsv, would result in empty annotsv tsv everytime

### 3.9.4
* Use -K flag in bwa-mem for consistent results

### 3.9.3

* Re-optimized profiles wgs and onco. More memory allocations
* Added flag for reanalyze for bjorn to hook into

### 3.9.2

* Add updated and more communicative deploy script
* Remove or rename other deploy scripts

### 3.9.1

* Update MODY-cf configs to use the same as onco
* Clean up in MODY-cf config post merge

### 3.9.0
	
* Give the Sentieon container path by a parameter in the config file
* Update the Sentieon container to 202308 version
* Split out the `sentieon_qc` post-processing into its own process `sentieon_qc_postprocess`
* Update the Perl script used in `sentieon_qc_postprocess` to take input parameters as explicit arguments
* Update intersect file to latest used version of ClinVar (20231230)
* Update fastp to 0.23.4 and move to own container to fix reproducibility issue ([#143](https://github.com/Clinical-Genomics-Lund/nextflow_wgs/issues/143))
* Update CADD to v1.7
* Increase `inher_models` processing time
* Updated VEP from 103.0 to 111.0
* Updated VEP fasta from 98.0 to 111.0
* Updated VEP cache from 103.0 to 111.0
* Moved VEP parameters from processes to config
* Disabled vep `--everything` to disable VEP annotation w/ GNOMAD
* Removed deprecated `--af_esp` from `--everything`
* Tentative update of scout ranking.  
* cleanVCF.py now removes records missing CSQ-field.
* Add `SVTYPE` VEP 111 bug workaround in `vep_sv` process. (See  [Ensembl/ensembl-vep#1631](https://github.com/Ensembl/ensembl-vep/issues/1631#issuecomment-1985973568))
* Add VEP105 - 111 annotations to all rank models in use
* Fix onco model filename version (v5 rank model was misnamed as v4 in production)

### 3.8.2
* Re-enable D4 file generation (for Chanjo2)

### 3.8.1
* Disable Chanjo2

### 3.8.0
* Add mody-cf profile

### 3.7.14
* Run D4 coverage for full file

### 3.7.13
* Further simplifications of the checklist template

### 3.7.12
* Trim down size of checklist template, and add check for entering used test samples

### 3.7.11
* Add d4 file path directly to Scout YAML

### 3.7.10
* Tag Mitochondrial variants with GQ, loqusdb enabling

### 3.7.9
* Add CRON file to load Chanjo2

### 3.7.8
* added csv-file to onComplete function to accomodate CCCP

### 3.7.7
#### create_yml.pl
* small name change for myeloid constitutional to match clarity
* removed custom_images header for samples without images as pydantic would crash in scout load

### 3.7.6
* Add d4 coverage calculations to the workflow

### 3.6.6
* Fix genmod caller-penalty bug for GATK GQC vals ([#170](https://github.com/Clinical-Genomics-Lund/nextflow_wgs/issues/170))

### 3.6.5
* Remove bgzip and gunzip from versions
* Some cleanup in version documentation and code

### 3.6.4
* Use new docs as main entry point in repo
* Start removing old docs

### 3.6.3
* Update software responsible list in docs

### 3.6.2
* Added changelog reminder to github workflows

### 3.6.1
* Adding a new variant catalogue for expansionhunter/stranger/reviewer

### 3.5.11
* Add `documentation` to change type category in PR template.

### 3.6.0
* Changed melt configs, added flags: exome, removed flags: cov (was being used improperly)
* Added priors to `mei_list`, and changed `mei_list` to a new location in config
* Changes has been verified, report can be found internally

### 3.5.10
* Changed path to normal-pool-refs for gens. Uses masked hg38 references

### 3.5.9
* Add first iteration of updated documentation

### 3.5.8
* Move out resource files from `main.nf` to `nextflow.config`
* Move the selected fields for PHYLOP and PHASTCONS in vep to be specified in the process, similarly to the other plugins/custom fields

### 3.5.7
* Clean out unused files in repo root directory

### 3.5.6
* Add Github PR template/test documentation

### 3.5.5
* Update the cron log directory to use the `params.crondir` folder as base

### 3.5.4
* Add version outputs from all processes that use external software.
* Add stubs to processes to allow performing stub runs.

### 3.5.3
- Hotfix, increase melt sensivity by increasing amount of reads melt are alowed to use in RAM. 

### 3.5.2
- MELT is no longer filtered on location based upon regex names INTRONIC/null/PROMOTER, instead added a intersect towards bedfile. This will show splice site variants

### 3.5.1
* Add REVEL (Rare Exome Variant Ensemble Learner) Scores to VEP annotations (VEP `REVEL_rankscore` and `REVEL_score`)
	
### 3.5.0

#### Added

* Two processes for computing mitochondrial seq QC data from mt bam files and saving to JSON:
* Script `bin/merge_json_files.py` to merge 1 or more JSON files into one JSON.  Used to generate the final `{id}.QC` from the json output of the processes `sentieon_qc` and `sentieon_mitochondrial_qc`.
* Script `bin/mito_tsv_to_json.py` to extract and convert mtQC data from `sentieon_mitochondrial_qc` process output to json

#### Changed

* process `sentieon_qc` outputs to intermediate `{id}_qc.json` file instead of the final `{id}.QC`

### 3.4.3
#### patch genes
- added two more genes to expansionhunter variant catalogue.

### 3.4.2
#### hotfix
- dont print Mitochondrion, we handle the mitochondrion seperatly in the pipeline, caused loqusdb errors

### 3.4.1
#### minor additions/edits
- fixed filepaths for access-dir for myeloid profile in nextflow.config
- fixed assay name for create_yml.pl so yaml-file gets correct institute owner for myeloid samples

### 3.4.0
#### new features
- added a script to update wgs-bed file with current clinvar intron + intergenic regions. Also produces a log file of what's been added and removed
- added support to dry run vcf for testing scoring

### 3.3.3
#### minor improvements
- merged cnv2bed branch, small updates to color scheme for Alamut import files for CNVs
- increase time limit of create_pedigree

### 3.3.2
#### performance improvements
- added retries to vcfanno, file-system caching bug out?
- removed deep caching from freebayes(onco only) weird bug?

### 3.3.1
#### bug fixes
- alt affect type was lost for SNV<->SV compound, would get mixed up
  - added type and joined upon the value
- compounds for only SNVs for alt affect duos was wrongly renamed, added a sed-command

### 3.3.0
#### new features
- oncov2-0 and wgs profiles now both use loqusdb dumps for SV artefact annotations
- create pedigree has completely changed, now it is a separate perl-skript
  - creates one pedigree per affections status of parent, i.e in a trio, three ped-files with mother affect/father affected/no parent affected(default loaded into scout)
  - will calculate all states per genomod score, per vcf
  - optionally load these cases into scout, located in a subcategory in yaml-output-folder
- oncov2-0 now implemented, uses the old onco profile and oncov1-0 uses oncov1-0 profile (to be discontinued)
  - No longer use delly SV-caller, instead use GATK + CNVkit + manta
  - new version of MELT that catch much more important variation
  - indicator of onco-version in rankmodel-name of yaml-file, visable in scout case page

### 3.2.6
#### enhancement
- Added regex to support wgs-hg38-XXXX. suffix to run wgs-profile with different flags. ie --noupload true, no cdm/loqusdb upload for reruns

### 3.2.5
#### Bugfix
- Fixed a serious bug in prescore_sv.pl, would randomly chose proband-id for duos


### 3.2.4
#### Feature improvement
- Added SVs to loqusdb load. Using scored snv-vcf for correct MT->M notation

### 3.2.3
#### Bugfixes
- genmod patch not taking effect in singularity, switched to a smaller genmod container with patch
- updated processes in main.nf for above container

### 3.2.2
#### Bugfixes and improvement
- Changes to custom_images in yaml, case/str
- Added support for reviewer, activate when scout is updated

### 3.2.1
#### Bugfixes and improvement
- Image sizes for mitochondrial plots in yaml
- resource management in processes
- gatk-ref moved to cached directory

### 3.2.0
### Minor release
- Added support for loading images into scout, each process generating a plot can now be added as a path to scout-yaml
- Some support for Grace (new cluster)

### 3.1.2
#### Bugfixes
- CDM load-file only created for one individual of family, fixed (join function corrected)
- increased memory allocation for onco_depth
- removed shards from dedup, caused malformed output for dedup_metrics. Works as intended still

### 3.1.1
#### Bugfixes
- params.assay for onco has historical name, depth_onco process used wrong value
- using shard-specification for depup caused faulty dedupmetrics file

### 3.1.0
#### Performance Improvements
- Removed all distribution of sentieon except first alignment step option
- Removed bam.toRealPath() from all processes. Bai files are now given along with bam files if alignment is to be skipped. More down below
#### New/Updated Features
- VCF start removed temporarily
- BAM start now work better. Add headers bam + bai to csv with corresponding files
- BATCH start now available for onco-samples. Thorough channel joining and removal of distributed sentieon made it possible (does not work for wgs profile!)

### 3.0.9
#### bug fixes
- fixed grep for multi-allelic FP loci

### 3.0.8
#### feature
- added hash element rstreshold (rankscore threshold), that if defined overwrites defualt -1 to createyml.pl

### 3.0.7
#### feature
- added panel depth as alternative to chanjo for panel-data

### 3.0.6
#### bug fixes
- correctly assigned theanoflag for gatk coverage and ploidy, would in rare cases cause crashes

### 3.0.5
#### new funcion
- GENS middleman command added to `generate_gens_data`. Needed for loading of data into GENS thorugh cron and middleman
#### bug fixees
- REViewer now loops through a perl shell script instead of bash. Low covered loci error no longer crash all other svg-image generation
- fixed a typo which named all svgs as 7156, a validation and verification sample

### 3.0.4
- recurring multi-allelic variant @MT:955 keeps vcfmultibreak in a never ending loop
- grep -v ^MT 955

### 3.0.3
- ignore errors of REViewer
- loqusdb faulty input caused wrong imports to loqusdb, now fixed

### 3.0.2
- GAV replaced with REViewer
- Stranger 0.8 with updated variant catalogue

### 3.0.1
- source activate gatk to all gatk processes that use 4.1.9 and set +eu. unbound errors
- increased memory allocation for several gatk and mito processes
- sharded merged bam and non-sharded bam now produces output for dedup too. Locuscollector no longer redirects bam. This saves upto 70% of temporary files!

### 3.0.0
#### Summary of changes
new functions
### main.nf
- added mito-calling
  - mutect2
  - hmtnote
  - haplogrep
  - eklipse
  - modifications to filter_indels (new VEP fields)
  - modifications to `modify_vcf_scout.pl`, ignore maxentscan for M
- added SMNCopyNumberCalling
- New VEP container and version (103)
- gatk cnv calling
  - adjustments to all affected scripts
### container
- new container specifically for madeline2
- main container now includes all software except madeline2 and VEP
  - new conda environments
  - updates to Expansionhunter
  - updates to Stranger
  - updated GATK version
  - updated Sentieon
  - added: haplogrep, hmtnote, eklipse, melt, graphalignmentviewer, SMNcopynumbercaller, CNVkit and imagemagick

### minor improvements
- group and sample IDs of outputs re-thought
- contig synonyms for VEP
- BAM start working better


### 2.1.12
#### params.panelsdef
- added path to symlinked latest weekly definition.

### 2.1.11
#### qc-values added
- added pf missmatch and error rates to qc-json

### 2.1.10
#### scout presentation
- rankmodels now separate VEP-consequence from AnnotSVrank and dbvar in Consequence and Clinical_significance respectively


### 2.1.9
#### bugfix
- rescore.nf had wrongly named variable in output for bamfiles 

### 2.1.8
- create\_yml.pl now recieved gene_panel content from hopper-json. no longer require scout-vm connectivity

### 2.1.7
- clincalwes now has correct loqusdb not piggybacking of onco

### 2.1.6
- timelimit increases, scratch and stage in/out for processes

### 2.1.5

- create\_yml.pl added ahus analysis for wgs_hg38 assay. Stinking mess initiated, please correct

### 2.1.4

- create_yml.pl added hemato analysis for clinicalwesv1-0 assay. Correct institute for myeloid normals

### 2.1.3

#### Features
- create_yml.pl now has a hash with all definable scout import-fields per assay, allowing easier additions and modifications to/of assays.

### 2.1.2

#### Fixes
- Fix a bug that generated corrupt Gens json files...

### 2.1.1

#### Features
- Generate a json with data for the Gens overview plot, to allow quicker loading in Gens.


### 2.1.0

#### Features
- added rescoring function through rescore.nf
#### misc
- fixed naming of expansionhunter vcfs
- new rankmodels for wgs profile. 5.1 (loqusdb cutoffs and VEP-csq scoring)


### 2.0.2

#### Features
- added specific delly filtering script
  - now correctly filters breakpoints outside panel
- `filter_panel_cnv.pl` now only annotates for scout
  - delly precise/imprecise annotation
- new artifact database for SV-calling for WGS and oncogenetics

### 2.0.1

#### Features
- added container and git-hash to logging

#### Fixes
- pathing through freebayes cause nextflow to not recieve completion status, now wgs is run through freebayes with touch-command only

### 2.0

#### Features
- Optional input files, fastq/bam/vcf
- hg38 alignment and annotations
- profiles, wgs/onco/exome
- several new sv-variant callers, melt, cnvkit, delly
- POD-tool for duplication events in trios
- Freebayes calling for difficult homopylomers in onco-samples
- Yaml-creation for scout import overhauled
- new container with needed software
- new rank-models for onco (both snv and sv) and wgs (sv-rank not live yet)
- Various small improvements of code

#### Fixes
- Optimization of cpu/memory/time for each process
- Numerous small improvements of several scripts


### 1.5.4

#### Features
- Last hg19 version

#### Fixes
- Minor file-paths issues resolved

### 1.5.3

#### Fixes
- Fix incorrect filtering of UPD calls in genomeplotter

### 1.5.2

#### Fixes
- Only plot UPDs in overview plot if > 100 informative sites
- Don't run UPD process on duos

### 1.5

#### Features

#### Fixes
- Use the correct scout server for create_yaml and loqusdb annotation
- Removed some hardcoded assumptions in create_yml.pl
- Always create gvcfs, and publish
- Publish chanjo coverage file
- Fix ID mixup in gatkcov process
- Added retry strategies to cdm, locuscollector and bqsr processes
- create_yml: Only add each panel once and sort panels alphabetically

### 0.1.4

#### Features

#### Fixes
- Increase allocated  memory for Clinvar SnpSift process due to occasional crashes
- Further fixes to output folders
- Retry create_yaml and loqus process up to 5 times

### 0.1.3

#### Features
- Allow for non-distributed BWA (new default). For urgent cases use --shardbwa
- Add diagnosis field to CDM

#### Fixes
- Change back to adding intersected vcf for loqusdb instead of full genomic vcf
- Change name of 1000G INFO field to make it show up in Scout
- Removed some hardcoded paths to scripts and added them the the bin/ folder

### 0.1.2

#### Features

#### Fixes
- Add 1000G in a special field for positions missing gnomAD (typically non-exonic) and add it to rankmodel

### 0.1.1

#### Features

#### Fixes
- Properly add selected gene panels to YAML
- Add STR-vcf to YAML
- Rename sample in STR-vcf to agree with sample name instead of bam filename<|MERGE_RESOLUTION|>--- conflicted
+++ resolved
@@ -1,16 +1,14 @@
 # CHANGELOG
 
-<<<<<<< HEAD
 ### 3.20.0
 * Gens v4 label updates
 * Don't CRON load Gens v4 UPD track for singles and parent samples
 * Don't calculate Y-coverage for females
 * Split the UPD metrics for sample meta data into separate count and percentage fields
-=======
+
 ### 3.19.1
 * Add new config param `params.cdm_assay`
 * Change constitutionalv1-0 CDM assay from `mody` to `constitutionalv1-0`
->>>>>>> 975d09ab
 
 ### 3.19.0
 * constitutional profile
