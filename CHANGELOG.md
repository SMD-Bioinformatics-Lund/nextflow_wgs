--- conflicted
+++ resolved
@@ -1,20 +1,19 @@
 # CHANGELOG
 
-<<<<<<< HEAD
 ### TBD
 * Give the Sentieon container path by a parameter in the config file
 * Update the Sentieon container to 202308 version
 * Split out the `sentieon_qc` post-processing into its own process `sentieon_qc_postprocess`
 * Update the Perl script used in `sentieon_qc_postprocess` to take input parameters as explicit arguments
 * Update intersect file to latest used version of ClinVar (20231230)
-=======
+* Update fastp version (0.23.4)
+
 ### 3.6.4
 * Use new docs as main entry point in repo
 * Start removing old docs
 
 ### 3.6.3
 * Update software responsible list in docs
->>>>>>> b9eff369
 
 ### 3.6.2
 * Added changelog reminder to github workflows
