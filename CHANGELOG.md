--- conflicted
+++ resolved
@@ -1,13 +1,13 @@
 # CHANGELOG
-<<<<<<< HEAD
+
 ### 3.9.7
 * Solved trio eklipse image being wrongly added to yaml
 * removed outdated regex matches for genepanel, woudl remove important genepanels
 * general clean-up of create_yml.pl
-=======
+
 ### 3.9.6
 * Fix bug where wrong tuple value unpacked as group and sample id in `bqsr` when starting run from bam
->>>>>>> 0650c567
+
 
 ### 3.9.5
 * Fixed faulty if-condition for annotsv, would result in empty annotsv tsv everytime
