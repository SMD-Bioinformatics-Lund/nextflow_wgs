--- conflicted
+++ resolved
@@ -9,11 +9,9 @@
 * Update the Perl script used in `sentieon_qc_postprocess` to take input parameters as explicit arguments
 * Update intersect file to latest used version of ClinVar (20231230)
 * Update fastp version (0.23.4)
-<<<<<<< HEAD
 * Update fastp to 0.23.4 and move to own container to fix reproducibility issue ([#143](https://github.com/Clinical-Genomics-Lund/nextflow_wgs/issues/143))
-=======
 * Update CADD to v1.7
->>>>>>> ff9fb58b
+
 
 ### 3.6.4
 * Use new docs as main entry point in repo
