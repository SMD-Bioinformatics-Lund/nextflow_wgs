--- conflicted
+++ resolved
@@ -1,16 +1,15 @@
 # CHANGELOG
 
-<<<<<<< HEAD
 ### TBA
 
 * Switch to DSL2
 * Remove contamination check for non-wgs profiles
 * Remove `melt_qc_val` process (now exists in main workflow)
 * Remove `dummy_svvcf_for_loqusdb` process
-=======
+
 ### 3.14.4
 * Routine update of bed intersect file
->>>>>>> 03432a76
+
 
 ### 3.14.3
 * Fix rankscore parsing in `cnv2bed.pl`
