--- conflicted
+++ resolved
@@ -1,7 +1,5 @@
 # CHANGELOG
 
-<<<<<<< HEAD
-### 3.13.0
 * Update SVDB to 2.8.2
 * Rename `cleanVCF.py` -> `postprocess_vep_vcf.py` 
 * Remove `merge_callsets.pl` from `svdb_merge` process
@@ -10,12 +8,11 @@
 * Add util script `add_vcf_header_info_records.py`
 * Split out `add_omim.pl` to own process and move hardcoded db path into config.
 * Add util script update VCF INFO field SCOUT_CUSTOM with list of sv callers that called the variant
-=======
+
 ### 3.13.1
 * Add support for including specific panels from other institutes in Scout yaml.
 * Scout yaml now get panels and other info added for "pipeeval" profile
 * Some refactor of create_yaml.pl
->>>>>>> d38b4f66
 
 ### 3.12.3
 * Replace RNU2-4 gene coordinates with RNU4-2 coordinates in wgs intersect bed. 
