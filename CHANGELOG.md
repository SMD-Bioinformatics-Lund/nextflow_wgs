--- conflicted
+++ resolved
@@ -1,11 +1,12 @@
 # CHANGELOG
 
+### TBA
+
+* add flag `--alignment_only` to only output genomic and mito `.bam` and QC data
+
 ### 3.9.4
-<<<<<<< HEAD
-* add flag `--alignment_only` to only output genomic and mito `.bam` and QC data
-=======
+
 * Use -K flag in bwa-mem for consistent results
->>>>>>> 89bb9a9f
 
 ### 3.9.3
 
