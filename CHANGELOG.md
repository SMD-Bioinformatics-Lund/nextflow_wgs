--- conflicted
+++ resolved
@@ -1,6 +1,5 @@
 # CHANGELOG
 
-<<<<<<< HEAD
 ### 3.15.0
 
 * Rewrite main.nf to DSL2
@@ -10,10 +9,8 @@
 * Remove `dummy_svvcf_for_loqusdb` process
 * Temp disable annotation-only runs (will be re-added later)
 
-=======
 ### 3.14.5
 * Include --case-id flag with group-ID in Gens load command
->>>>>>> 4fe9416f
 
 ### 3.14.4
 * Routine update of bed intersect file
