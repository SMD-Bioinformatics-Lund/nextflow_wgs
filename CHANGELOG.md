--- conflicted
+++ resolved
@@ -1,21 +1,6 @@
 # CHANGELOG
 
-<<<<<<< HEAD
-## [Unreleased]
-
-* Updated VEP from 103.0 to 111.0
-* Updated VEP fasta from 98.0 to 111.0
-* Updated VEP cache from 103.0 to 111.0
-* Moved VEP parameters from processes to config
-* Disabled vep `--everything` to disable VEP annotation w/ GNOMAD
-* Removed deprecated `--af_esp` from `--everything`
-* Tentative update of scout ranking.  
-* cleanVCF.py now removes records missing CSQ-field.
-* Add `SVTYPE` VEP 111 bug workaround in `vep_sv` process. (See  [Ensembl/ensembl-vep#1631](https://github.com/Ensembl/ensembl-vep/issues/1631#issuecomment-1985973568))
-=======
-## Unreleased
-	
-### TBD
+### [Unreleased]
 * Give the Sentieon container path by a parameter in the config file
 * Update the Sentieon container to 202308 version
 * Split out the `sentieon_qc` post-processing into its own process `sentieon_qc_postprocess`
@@ -27,6 +12,15 @@
 * Update Gnomad to v4 
 * Update popmax attribute to grpmax (same attribute renamed in v4: https://gnomad.broadinstitute.org/news/2023-11-genetic-ancestry/)
 * Increase `inher_models` processing time
+* Updated VEP from 103.0 to 111.0
+* Updated VEP fasta from 98.0 to 111.0
+* Updated VEP cache from 103.0 to 111.0
+* Moved VEP parameters from processes to config
+* Disabled vep `--everything` to disable VEP annotation w/ GNOMAD
+* Removed deprecated `--af_esp` from `--everything`
+* Tentative update of scout ranking.  
+* cleanVCF.py now removes records missing CSQ-field.
+* Add `SVTYPE` VEP 111 bug workaround in `vep_sv` process. (See  [Ensembl/ensembl-vep#1631](https://github.com/Ensembl/ensembl-vep/issues/1631#issuecomment-1985973568))
 
 ### 3.6.4
 * Use new docs as main entry point in repo
@@ -34,7 +28,6 @@
 
 ### 3.6.3
 * Update software responsible list in docs
->>>>>>> 90995d3e
 
 ### 3.6.2
 * Added changelog reminder to github workflows
@@ -80,12 +73,7 @@
 - MELT is no longer filtered on location based upon regex names INTRONIC/null/PROMOTER, instead added a intersect towards bedfile. This will show splice site variants
 
 ### 3.5.1
-<<<<<<< HEAD
-
 * Add REVEL (Rare Exome Variant Ensemble Learner) Scores to VEP annotations (VEP `REVEL_rankscore` and `REVEL_score`)
-=======
-* Add REVEL (Rare Exome Variant Ensemble Learner) Scores to VEP annotations (VEP REVEL_rankscore and REVEL_score)
->>>>>>> 90995d3e
 	
 ### 3.5.0
 
