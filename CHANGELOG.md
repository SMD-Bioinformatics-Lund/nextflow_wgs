# CHANGELOG

<<<<<<< HEAD
### TBD
* Give the Sentieon container path by a parameter in the config file
* Update the Sentieon container to 202308 version
* Split out the `sentieon_qc` post-processing into its own process `sentieon_qc_postprocess`
* Update the Perl script used in `sentieon_qc_postprocess` to take input parameters as explicit arguments
* Update intersect file to latest used version of ClinVar (20231230)
* Update fastp version (0.23.4)
=======
### 3.6.6
* Fix genmod caller-penalty bug for GATK GQC vals ([#170](https://github.com/Clinical-Genomics-Lund/nextflow_wgs/issues/170))

### 3.6.5
* Remove bgzip and gunzip from versions
* Some cleanup in version documentation and code
>>>>>>> 17896cb4

### 3.6.4
* Use new docs as main entry point in repo
* Start removing old docs

### 3.6.3
* Update software responsible list in docs

### 3.6.2
* Added changelog reminder to github workflows

### 3.6.1
* Adding a new variant catalogue for expansionhunter/stranger/reviewer

### 3.5.11
* Add `documentation` to change type category in PR template.

### 3.6.0
* Changed melt configs, added flags: exome, removed flags: cov (was being used improperly)
* Added priors to mei_list, and changed mei_list to a new location in config
* Changes has been verified, report can be found internally

### 3.5.10
* changed path to normal-pool-refs for gens. Uses masked hg38 references

### 3.5.9
* Add first iteration of updated documentation

### 3.5.8
* Move out resource files from `main.nf` to `nextflow.config`
* Move the selected fields for PHYLOP and PHASTCONS in vep to be specified in the process, similarly to the other plugins/custom fields

### 3.5.7
* Clean out unused files in repo root directory

### 3.5.6
* Add Github PR template/test documentation

### 3.5.5
* Update the cron log directory to use the `params.crondir` folder as base

### 3.5.4
* Add version outputs from all processes that use external software.
* Add stubs to processes to allow performing stub runs.

### 3.5.3
- Hotfix, increase melt sensivity by increasing amount of reads melt are alowed to use in RAM. 

### 3.5.2
- MELT is no longer filtered on location based upon regex names INTRONIC/null/PROMOTER, instead added a intersect towards bedfile. This will show splice site variants

### 3.5.1
* Add REVEL (Rare Exome Variant Ensemble Learner) Scores to VEP annotations (VEP REVEL_rankscore and REVEL_score)
	
### 3.5.0

#### Added

* Two processes for computing mitochondrial seq QC data from mt bam files and saving to JSON:
* Script `bin/merge_json_files.py` to merge 1 or more JSON files into one JSON.  Used to generate the final `{id}.QC` from the json output of the processes `sentieon_qc` and `sentieon_mitochondrial_qc`.
* Script `bin/mito_tsv_to_json.py` to extract and convert mtQC data from `sentieon_mitochondrial_qc` process output to json

#### Changed

* process `sentieon_qc` outputs to intermediate `{id}_qc.json` file instead of the final `{id}.QC`

### 3.4.3
#### patch genes
- added two more genes to expansionhunter variant catalogue.

### 3.4.2
#### hotfix
- dont print Mitochondrion, we handle the mitochondrion seperatly in the pipeline, caused loqusdb errors

### 3.4.1
#### minor additions/edits
- fixed filepaths for access-dir for myeloid profile in nextflow.config
- fixed assay name for create_yml.pl so yaml-file gets correct institute owner for myeloid samples

### 3.4.0
#### new features
- added a script to update wgs-bed file with current clinvar intron + intergenic regions. Also produces a log file of what's been added and removed
- added support to dry run vcf for testing scoring

### 3.3.3
#### minor improvements
- merged cnv2bed branch, small updates to color scheme for Alamut import files for CNVs
- increase time limit of create_pedigree

### 3.3.2
#### performance improvements
- added retries to vcfanno, file-system caching bug out?
- removed deep caching from freebayes(onco only) weird bug?

### 3.3.1
#### bug fixes
- alt affect type was lost for SNV<->SV compound, would get mixed up
  - added type and joined upon the value
- compounds for only SNVs for alt affect duos was wrongly renamed, added a sed-command

### 3.3.0
#### new features
- oncov2-0 and wgs profiles now both use loqusdb dumps for SV artefact annotations
- create pedigree has completely changed, now it is a separate perl-skript
  - creates one pedigree per affections status of parent, i.e in a trio, three ped-files with mother affect/father affected/no parent affected(default loaded into scout)
  - will calculate all states per genomod score, per vcf
  - optionally load these cases into scout, located in a subcategory in yaml-output-folder
- oncov2-0 now implemented, uses the old onco profile and oncov1-0 uses oncov1-0 profile (to be discontinued)
  - No longer use delly SV-caller, instead use GATK + CNVkit + manta
  - new version of MELT that catch much more important variation
  - indicator of onco-version in rankmodel-name of yaml-file, visable in scout case page

### 3.2.6
#### enhancement
- Added regex to support wgs-hg38-XXXX. suffix to run wgs-profile with different flags. ie --noupload true, no cdm/loqusdb upload for reruns

### 3.2.5
#### Bugfix
- Fixed a serious bug in prescore_sv.pl, would randomly chose proband-id for duos


### 3.2.4
#### Feature improvement
- Added SVs to loqusdb load. Using scored snv-vcf for correct MT->M notation

### 3.2.3
#### Bugfixes
- genmod patch not taking effect in singularity, switched to a smaller genmod container with patch
- updated processes in main.nf for above container

### 3.2.2
#### Bugfixes and improvement
- Changes to custom_images in yaml, case/str
- Added support for reviewer, activate when scout is updated

### 3.2.1
#### Bugfixes and improvement
- Image sizes for mitochondrial plots in yaml
- resource management in processes
- gatk-ref moved to cached directory

### 3.2.0
### Minor release
- Added support for loading images into scout, each process generating a plot can now be added as a path to scout-yaml
- Some support for Grace (new cluster)

### 3.1.2
#### Bugfixes
- CDM load-file only created for one individual of family, fixed (join function corrected)
- increased memory allocation for onco_depth
- removed shards from dedup, caused malformed output for dedup_metrics. Works as intended still

### 3.1.1
#### Bugfixes
- params.assay for onco has historical name, depth_onco process used wrong value
- using shard-specification for depup caused faulty dedupmetrics file

### 3.1.0
#### Performance Improvements
- Removed all distribution of sentieon except first alignment step option
- Removed bam.toRealPath() from all processes. Bai files are now given along with bam files if alignment is to be skipped. More down below
#### New/Updated Features
- VCF start removed temporarily
- BAM start now work better. Add headers bam + bai to csv with corresponding files
- BATCH start now available for onco-samples. Thorough channel joining and removal of distributed sentieon made it possible (does not work for wgs profile!)

### 3.0.9
#### bug fixes
- fixed grep for multi-allelic FP loci

### 3.0.8
#### feature
- added hash element rstreshold (rankscore threshold), that if defined overwrites defualt -1 to createyml.pl

### 3.0.7
#### feature
- added panel depth as alternative to chanjo for panel-data

### 3.0.6
#### bug fixes
- correctly assigned theanoflag for gatk coverage and ploidy, would in rare cases cause crashes

### 3.0.5
#### new funcion
- GENS middleman command added to generate_gens_data. Needed for loading of data into GENS thorugh cron and middleman
#### bug fixees
- REViewer now loops through a perl shell script instead of bash. Low covered loci error no longer crash all other svg-image generation
- fixed a typo which named all svgs as 7156, a validation and verification sample

### 3.0.4
- recurring multi-allelic variant @MT:955 keeps vcfmultibreak in a never ending loop
- grep -v ^MT 955

### 3.0.3
- ignore errors of REViewer
- loqusdb faulty input caused wrong imports to loqusdb, now fixed

### 3.0.2
- GAV replaced with REViewer
- Stranger 0.8 with updated variant catalogue

### 3.0.1
- source activate gatk to all gatk processes that use 4.1.9 and set +eu. unbound errors
- increased memory allocation for several gatk and mito processes
- sharded merged bam and non-sharded bam now produces output for dedup too. Locuscollector no longer redirects bam. This saves upto 70% of temporary files!

### 3.0.0
#### Summary of changes
new functions
### main.nf
- added mito-calling
  - mutect2
  - hmtnote
  - haplogrep
  - eklipse
  - modifications to filter_indels (new VEP fields)
  - modifications to modify_vcf_scout.pl, ignore maxentscan for M
- added SMNCopyNumberCalling
- New VEP container and version (103)
- gatk cnv calling
  - adjustments to all affected scripts
### container
- new container specifically for madeline2
- main container now includes all software except madeline2 and VEP
  - new conda environments
  - updates to Expansionhunter
  - updates to Stranger
  - updated GATK version
  - updated Sentieon
  - added: haplogrep, hmtnote, eklipse, melt, graphalignmentviewer, SMNcopynumbercaller, CNVkit and imagemagick

### minor improvements
- group and sample IDs of outputs re-thought
- contig synonyms for VEP
- BAM start working better


### 2.1.12
#### params.panelsdef
- added path to symlinked latest weekly definition.

### 2.1.11
#### qc-values added
- added pf missmatch and error rates to qc-json

### 2.1.10
#### scout presentation
- rankmodels now separate VEP-consequence from AnnotSVrank and dbvar in Consequence and Clinical_significance respectively


### 2.1.9
#### bugfix
- rescore.nf had wrongly named variable in output for bamfiles 

### 2.1.8
- create_yml.pl now recieved gene_panel content from hopper-json. no longer require scout-vm connectivity

### 2.1.7
- clincalwes now has correct loqusdb not piggybacking of onco

### 2.1.6
- timelimit increases, scratch and stage in/out for processes

### 2.1.5

- create_yml.pl added ahus analysis for wgs_hg38 assay. Stinking mess initiated, please correct

### 2.1.4

- create_yml.pl added hemato analysis for clinicalwesv1-0 assay. Correct institute for myeloid normals

### 2.1.3

#### Features
- create_yml.pl now has a hash with all definable scout import-fields per assay, allowing easier additions and modifications to/of assays.

### 2.1.2

#### Fixes
- Fix a bug that generated corrupt Gens json files...

### 2.1.1

#### Features
- Generate a json with data for the Gens overview plot, to allow quicker loading in Gens.


### 2.1.0

#### Features
- added rescoring function through rescore.nf
#### misc
- fixed naming of expansionhunter vcfs
- new rankmodels for wgs profile. 5.1 (loqusdb cutoffs and VEP-csq scoring)


### 2.0.2

#### Features
- added specific delly filtering script
  - now correctly filters breakpoints outside panel
- filter_panel_cnv.pl now only annotates for scout
  - delly precise/imprecise annotation
- new artifact database for SV-calling for WGS and oncogenetics

### 2.0.1

#### Features
- added container and git-hash to logging

#### Fixes
- pathing through freebayes cause nextflow to not recieve completion status, now wgs is run through freebayes with touch-command only

### 2.0

#### Features
- Optional input files, fastq/bam/vcf
- hg38 alignment and annotations
- profiles, wgs/onco/exome
- several new sv-variant callers, melt, cnvkit, delly
- POD-tool for duplication events in trios
- Freebayes calling for difficult homopylomers in onco-samples
- Yaml-creation for scout import overhauled
- new container with needed software
- new rank-models for onco (both snv and sv) and wgs (sv-rank not live yet)
- Various small improvements of code

#### Fixes
- Optimization of cpu/memory/time for each process
- Numerous small improvements of several scripts


### 1.5.4

#### Features
- Last hg19 version

#### Fixes
- Minor file-paths issues resolved

### 1.5.3

#### Fixes
- Fix incorrect filtering of UPD calls in genomeplotter

### 1.5.2

#### Fixes
- Only plot UPDs in overview plot if > 100 informative sites
- Don't run UPD process on duos

### 1.5

#### Features

#### Fixes
- Use the correct scout server for create_yaml and loqusdb annotation
- Removed some hardcoded assumptions in create_yml.pl
- Always create gvcfs, and publish
- Publish chanjo coverage file
- Fix ID mixup in gatkcov process
- Added retry strategies to cdm, locuscollector and bqsr processes
- create_yml: Only add each panel once and sort panels alphabetically

### 0.1.4

#### Features

#### Fixes
- Increase allocated  memory for Clinvar SnpSift process due to occasional crashes
- Further fixes to output folders
- Retry create_yaml and loqus process up to 5 times

### 0.1.3

#### Features
- Allow for non-distributed BWA (new default). For urgent cases use --shardbwa
- Add diagnosis field to CDM

#### Fixes
- Change back to adding intersected vcf for loqusdb instead of full genomic vcf
- Change name of 1000G INFO field to make it show up in Scout
- Removed some hardcoded paths to scripts and added them the the bin/ folder

### 0.1.2

#### Features

#### Fixes
- Add 1000G in a special field for positions missing gnomAD (typically non-exonic) and add it to rankmodel

### 0.1.1

#### Features

#### Fixes
- Properly add selected gene panels to YAML
- Add STR-vcf to YAML
- Rename sample in STR-vcf to agree with sample name instead of bam filename<|MERGE_RESOLUTION|>--- conflicted
+++ resolved
@@ -1,6 +1,5 @@
 # CHANGELOG
 
-<<<<<<< HEAD
 ### TBD
 * Give the Sentieon container path by a parameter in the config file
 * Update the Sentieon container to 202308 version
@@ -8,14 +7,13 @@
 * Update the Perl script used in `sentieon_qc_postprocess` to take input parameters as explicit arguments
 * Update intersect file to latest used version of ClinVar (20231230)
 * Update fastp version (0.23.4)
-=======
+
 ### 3.6.6
 * Fix genmod caller-penalty bug for GATK GQC vals ([#170](https://github.com/Clinical-Genomics-Lund/nextflow_wgs/issues/170))
 
 ### 3.6.5
 * Remove bgzip and gunzip from versions
 * Some cleanup in version documentation and code
->>>>>>> 17896cb4
 
 ### 3.6.4
 * Use new docs as main entry point in repo
