--- conflicted
+++ resolved
@@ -1,14 +1,14 @@
 # CHANGELOG
 
-### 2.1.2
-<<<<<<< HEAD
+### 2.1.3
 
 #### Features
 - create_yml.pl now has a hash with all definable scout import-fields per assay, allowing easier additions and modifications to/of assays.
-=======
+
+### 2.1.2
+
 #### Fixes
 - Fix a bug that generated corrupt Gens json files...
->>>>>>> f3197376
 
 ### 2.1.1
 
