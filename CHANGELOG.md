# CHANGELOG

### 3.14.2

<<<<<<< HEAD
* Fix rankscore parsing in `cnv2bed.pl`
=======
* dev-assay for create-yaml, triggered when running with `--dev` flag
>>>>>>> 177364a8

### 3.14.1

* Adds basic flake8-based linting 
* Removes unused scripts from /
* Fixes wrong var name in `bin/normalize_caller_names_in_svdb_fields.py`
* Fix wrong var assignment in `bin/normalize_caller_names_in_svdb_fields.py` that led to caller names not being normalized for wgs trios.

### 3.14.0

#### Updated:

* SVDB to 2.8.2

#### Added
* Util script `add_vcf_header_info_records.py`
* Util script `normalize_caller_names_in_svdb_fields.py`
* Util script `add_callers_to_scout_custom.py`
* Util script `modify_cnv_genotypes_for_loqusdb.pl` (formerly `filter_panel_cnv.pl`)
* `main.nf`: New process `postprocess_merged_panel_sv_vcf`
* `main.nf`: New process `add_omim`

#### Changed:

* Rename `cleanVCF.py` -> `postprocess_vep_vcf.py` 
* Move most container path specs into config
* Split out `add_omim.pl` to own process and move hardcoded db path into config.
* `main.nf`: Rename `postprocess_vep` to `postprocess_vep_sv`

#### Deleted:

* Remove `merge_callsets.pl` from `svdb_merge` process
* Remove delly process and associated params / script code
* Remove onco v1 profile
* Remove `filter_panel_cnv.pl` 
* Remove `omim_genes.txt` (converted to external db)

### 3.13.1
* Add support for including specific panels from other institutes in Scout yaml.
* Scout yaml now get panels and other info added for "pipeeval" profile
* Some refactor of create_yaml.pl

### 3.12.3
* Replace RNU2-4 gene coordinates with RNU4-2 coordinates in wgs intersect bed. 

### 3.12.2
* Sort processes in versions yaml and images in Scout yaml

### 3.12.1
* Update Genmod version allowing control of penalty
* Assign non-scored components for single GIAB
* Fix `compound_finder.pl` such that it converts floats to int (i.e. 5.0 -> 5)
* Remap all start-from-BAM channels that flips the ID <-> group
* Copy in bam file to work dir when running from bam rather than accessing it directly in its original location
* Sort the order of vcfs to `gvcf_combine` for stable SNV-calls

### 3.11.2
* * Ensure that input VCFs are always supplied in the same alphanumeric order to `svdb_merge` when running trio analysis (see [#172](https://github.com/Clinical-Genomics-Lund/nextflow_wgs/issues/172))

### 3.11.1
* Add a process to get contamination values from verifybamid2 software.
* Update configs/nextflow.hopper.config with a specific verifybamid2 container.
* Update configs/nextflow.hopper.config with specific SVDPrefix files for panel and wgs.

### 3.10.4
* Added --format vcf to `vep_sv` to fix for cases where vcf file carries no variants. 
 
### 3.10.3
* Add workaround to enable loqusdb export for runs where SV calling is disabled
* Rename myeloid_const loqusdb to `loqusdb_myeloid_const`
* Disable artefact scoring in `myeloid_const` rank models
	
### 3.10.2
* Fix mito QC stats JSON conversion for samples started from old bams with updated sample ids. 

### 3.10.1
* Update config for bed intersect
* Some fixes to the logging of the bed intersect script

### 3.9.10
* Use reduced gene_panel JSON to avoid adding dead/archived panels to new scout cases 
* Add lennart-side script/worker CRON job to generate new gene panel JSON

### 3.9.9
* Extend the update_bed.pl script to handle multiple input files
* Rewrite to Python and add tests

### 3.9.8
* Reverted removed code in gene panel matches, caused missing gene panels for onco samples

### 3.9.7
* Solved trio eklipse image being wrongly added to yaml
* Removed outdated regex matches for genepanel, would remove important gene panels
* General clean-up of create_yml.pl

### 3.9.6
* Fix bug where wrong tuple value unpacked as group and sample id in `bqsr` when starting run from bam


### 3.9.5
* Fixed faulty if-condition for annotsv, would result in empty annotsv tsv everytime

### 3.9.4
* Use -K flag in bwa-mem for consistent results

### 3.9.3

* Re-optimized profiles wgs and onco. More memory allocations
* Added flag for reanalyze for bjorn to hook into

### 3.9.2

* Add updated and more communicative deploy script
* Remove or rename other deploy scripts

### 3.9.1

* Update MODY-cf configs to use the same as onco
* Clean up in MODY-cf config post merge

### 3.9.0
	
* Give the Sentieon container path by a parameter in the config file
* Update the Sentieon container to 202308 version
* Split out the `sentieon_qc` post-processing into its own process `sentieon_qc_postprocess`
* Update the Perl script used in `sentieon_qc_postprocess` to take input parameters as explicit arguments
* Update intersect file to latest used version of ClinVar (20231230)
* Update fastp to 0.23.4 and move to own container to fix reproducibility issue ([#143](https://github.com/Clinical-Genomics-Lund/nextflow_wgs/issues/143))
* Update CADD to v1.7
* Increase `inher_models` processing time
* Updated VEP from 103.0 to 111.0
* Updated VEP fasta from 98.0 to 111.0
* Updated VEP cache from 103.0 to 111.0
* Moved VEP parameters from processes to config
* Disabled vep `--everything` to disable VEP annotation w/ GNOMAD
* Removed deprecated `--af_esp` from `--everything`
* Tentative update of scout ranking.  
* cleanVCF.py now removes records missing CSQ-field.
* Add `SVTYPE` VEP 111 bug workaround in `vep_sv` process. (See  [Ensembl/ensembl-vep#1631](https://github.com/Ensembl/ensembl-vep/issues/1631#issuecomment-1985973568))
* Add VEP105 - 111 annotations to all rank models in use
* Fix onco model filename version (v5 rank model was misnamed as v4 in production)

### 3.8.2
* Re-enable D4 file generation (for Chanjo2)

### 3.8.1
* Disable Chanjo2

### 3.8.0
* Add mody-cf profile

### 3.7.14
* Run D4 coverage for full file

### 3.7.13
* Further simplifications of the checklist template

### 3.7.12
* Trim down size of checklist template, and add check for entering used test samples

### 3.7.11
* Add d4 file path directly to Scout YAML

### 3.7.10
* Tag Mitochondrial variants with GQ, loqusdb enabling

### 3.7.9
* Add CRON file to load Chanjo2

### 3.7.8
* added csv-file to onComplete function to accomodate CCCP

### 3.7.7
#### create_yml.pl
* small name change for myeloid constitutional to match clarity
* removed custom_images header for samples without images as pydantic would crash in scout load

### 3.7.6
* Add d4 coverage calculations to the workflow

### 3.6.6
* Fix genmod caller-penalty bug for GATK GQC vals ([#170](https://github.com/Clinical-Genomics-Lund/nextflow_wgs/issues/170))

### 3.6.5
* Remove bgzip and gunzip from versions
* Some cleanup in version documentation and code

### 3.6.4
* Use new docs as main entry point in repo
* Start removing old docs

### 3.6.3
* Update software responsible list in docs

### 3.6.2
* Added changelog reminder to github workflows

### 3.6.1
* Adding a new variant catalogue for expansionhunter/stranger/reviewer

### 3.5.11
* Add `documentation` to change type category in PR template.

### 3.6.0
* Changed melt configs, added flags: exome, removed flags: cov (was being used improperly)
* Added priors to `mei_list`, and changed `mei_list` to a new location in config
* Changes has been verified, report can be found internally

### 3.5.10
* Changed path to normal-pool-refs for gens. Uses masked hg38 references

### 3.5.9
* Add first iteration of updated documentation

### 3.5.8
* Move out resource files from `main.nf` to `nextflow.config`
* Move the selected fields for PHYLOP and PHASTCONS in vep to be specified in the process, similarly to the other plugins/custom fields

### 3.5.7
* Clean out unused files in repo root directory

### 3.5.6
* Add Github PR template/test documentation

### 3.5.5
* Update the cron log directory to use the `params.crondir` folder as base

### 3.5.4
* Add version outputs from all processes that use external software.
* Add stubs to processes to allow performing stub runs.

### 3.5.3
- Hotfix, increase melt sensivity by increasing amount of reads melt are alowed to use in RAM. 

### 3.5.2
- MELT is no longer filtered on location based upon regex names INTRONIC/null/PROMOTER, instead added a intersect towards bedfile. This will show splice site variants

### 3.5.1
* Add REVEL (Rare Exome Variant Ensemble Learner) Scores to VEP annotations (VEP `REVEL_rankscore` and `REVEL_score`)
	
### 3.5.0

#### Added

* Two processes for computing mitochondrial seq QC data from mt bam files and saving to JSON:
* Script `bin/merge_json_files.py` to merge 1 or more JSON files into one JSON.  Used to generate the final `{id}.QC` from the json output of the processes `sentieon_qc` and `sentieon_mitochondrial_qc`.
* Script `bin/mito_tsv_to_json.py` to extract and convert mtQC data from `sentieon_mitochondrial_qc` process output to json

#### Changed

* process `sentieon_qc` outputs to intermediate `{id}_qc.json` file instead of the final `{id}.QC`

### 3.4.3
#### patch genes
- added two more genes to expansionhunter variant catalogue.

### 3.4.2
#### hotfix
- dont print Mitochondrion, we handle the mitochondrion seperatly in the pipeline, caused loqusdb errors

### 3.4.1
#### minor additions/edits
- fixed filepaths for access-dir for myeloid profile in nextflow.config
- fixed assay name for create_yml.pl so yaml-file gets correct institute owner for myeloid samples

### 3.4.0
#### new features
- added a script to update wgs-bed file with current clinvar intron + intergenic regions. Also produces a log file of what's been added and removed
- added support to dry run vcf for testing scoring

### 3.3.3
#### minor improvements
- merged cnv2bed branch, small updates to color scheme for Alamut import files for CNVs
- increase time limit of create_pedigree

### 3.3.2
#### performance improvements
- added retries to vcfanno, file-system caching bug out?
- removed deep caching from freebayes(onco only) weird bug?

### 3.3.1
#### bug fixes
- alt affect type was lost for SNV<->SV compound, would get mixed up
  - added type and joined upon the value
- compounds for only SNVs for alt affect duos was wrongly renamed, added a sed-command

### 3.3.0
#### new features
- oncov2-0 and wgs profiles now both use loqusdb dumps for SV artefact annotations
- create pedigree has completely changed, now it is a separate perl-skript
  - creates one pedigree per affections status of parent, i.e in a trio, three ped-files with mother affect/father affected/no parent affected(default loaded into scout)
  - will calculate all states per genomod score, per vcf
  - optionally load these cases into scout, located in a subcategory in yaml-output-folder
- oncov2-0 now implemented, uses the old onco profile and oncov1-0 uses oncov1-0 profile (to be discontinued)
  - No longer use delly SV-caller, instead use GATK + CNVkit + manta
  - new version of MELT that catch much more important variation
  - indicator of onco-version in rankmodel-name of yaml-file, visable in scout case page

### 3.2.6
#### enhancement
- Added regex to support wgs-hg38-XXXX. suffix to run wgs-profile with different flags. ie --noupload true, no cdm/loqusdb upload for reruns

### 3.2.5
#### Bugfix
- Fixed a serious bug in prescore_sv.pl, would randomly chose proband-id for duos


### 3.2.4
#### Feature improvement
- Added SVs to loqusdb load. Using scored snv-vcf for correct MT->M notation

### 3.2.3
#### Bugfixes
- genmod patch not taking effect in singularity, switched to a smaller genmod container with patch
- updated processes in main.nf for above container

### 3.2.2
#### Bugfixes and improvement
- Changes to custom_images in yaml, case/str
- Added support for reviewer, activate when scout is updated

### 3.2.1
#### Bugfixes and improvement
- Image sizes for mitochondrial plots in yaml
- resource management in processes
- gatk-ref moved to cached directory

### 3.2.0
### Minor release
- Added support for loading images into scout, each process generating a plot can now be added as a path to scout-yaml
- Some support for Grace (new cluster)

### 3.1.2
#### Bugfixes
- CDM load-file only created for one individual of family, fixed (join function corrected)
- increased memory allocation for onco_depth
- removed shards from dedup, caused malformed output for dedup_metrics. Works as intended still

### 3.1.1
#### Bugfixes
- params.assay for onco has historical name, depth_onco process used wrong value
- using shard-specification for depup caused faulty dedupmetrics file

### 3.1.0
#### Performance Improvements
- Removed all distribution of sentieon except first alignment step option
- Removed bam.toRealPath() from all processes. Bai files are now given along with bam files if alignment is to be skipped. More down below
#### New/Updated Features
- VCF start removed temporarily
- BAM start now work better. Add headers bam + bai to csv with corresponding files
- BATCH start now available for onco-samples. Thorough channel joining and removal of distributed sentieon made it possible (does not work for wgs profile!)

### 3.0.9
#### bug fixes
- fixed grep for multi-allelic FP loci

### 3.0.8
#### feature
- added hash element rstreshold (rankscore threshold), that if defined overwrites defualt -1 to createyml.pl

### 3.0.7
#### feature
- added panel depth as alternative to chanjo for panel-data

### 3.0.6
#### bug fixes
- correctly assigned theanoflag for gatk coverage and ploidy, would in rare cases cause crashes

### 3.0.5
#### new funcion
- GENS middleman command added to `generate_gens_data`. Needed for loading of data into GENS thorugh cron and middleman
#### bug fixees
- REViewer now loops through a perl shell script instead of bash. Low covered loci error no longer crash all other svg-image generation
- fixed a typo which named all svgs as 7156, a validation and verification sample

### 3.0.4
- recurring multi-allelic variant @MT:955 keeps vcfmultibreak in a never ending loop
- grep -v ^MT 955

### 3.0.3
- ignore errors of REViewer
- loqusdb faulty input caused wrong imports to loqusdb, now fixed

### 3.0.2
- GAV replaced with REViewer
- Stranger 0.8 with updated variant catalogue

### 3.0.1
- source activate gatk to all gatk processes that use 4.1.9 and set +eu. unbound errors
- increased memory allocation for several gatk and mito processes
- sharded merged bam and non-sharded bam now produces output for dedup too. Locuscollector no longer redirects bam. This saves upto 70% of temporary files!

### 3.0.0
#### Summary of changes
new functions
### main.nf
- added mito-calling
  - mutect2
  - hmtnote
  - haplogrep
  - eklipse
  - modifications to filter_indels (new VEP fields)
  - modifications to `modify_vcf_scout.pl`, ignore maxentscan for M
- added SMNCopyNumberCalling
- New VEP container and version (103)
- gatk cnv calling
  - adjustments to all affected scripts
### container
- new container specifically for madeline2
- main container now includes all software except madeline2 and VEP
  - new conda environments
  - updates to Expansionhunter
  - updates to Stranger
  - updated GATK version
  - updated Sentieon
  - added: haplogrep, hmtnote, eklipse, melt, graphalignmentviewer, SMNcopynumbercaller, CNVkit and imagemagick

### minor improvements
- group and sample IDs of outputs re-thought
- contig synonyms for VEP
- BAM start working better


### 2.1.12
#### params.panelsdef
- added path to symlinked latest weekly definition.

### 2.1.11
#### qc-values added
- added pf missmatch and error rates to qc-json

### 2.1.10
#### scout presentation
- rankmodels now separate VEP-consequence from AnnotSVrank and dbvar in Consequence and Clinical_significance respectively


### 2.1.9
#### bugfix
- rescore.nf had wrongly named variable in output for bamfiles 

### 2.1.8
- create\_yml.pl now recieved gene_panel content from hopper-json. no longer require scout-vm connectivity

### 2.1.7
- clincalwes now has correct loqusdb not piggybacking of onco

### 2.1.6
- timelimit increases, scratch and stage in/out for processes

### 2.1.5

- create\_yml.pl added ahus analysis for wgs_hg38 assay. Stinking mess initiated, please correct

### 2.1.4

- create_yml.pl added hemato analysis for clinicalwesv1-0 assay. Correct institute for myeloid normals

### 2.1.3

#### Features
- create_yml.pl now has a hash with all definable scout import-fields per assay, allowing easier additions and modifications to/of assays.

### 2.1.2

#### Fixes
- Fix a bug that generated corrupt Gens json files...

### 2.1.1

#### Features
- Generate a json with data for the Gens overview plot, to allow quicker loading in Gens.


### 2.1.0

#### Features
- added rescoring function through rescore.nf
#### misc
- fixed naming of expansionhunter vcfs
- new rankmodels for wgs profile. 5.1 (loqusdb cutoffs and VEP-csq scoring)


### 2.0.2

#### Features
- added specific delly filtering script
  - now correctly filters breakpoints outside panel
- `filter_panel_cnv.pl` now only annotates for scout
  - delly precise/imprecise annotation
- new artifact database for SV-calling for WGS and oncogenetics

### 2.0.1

#### Features
- added container and git-hash to logging

#### Fixes
- pathing through freebayes cause nextflow to not recieve completion status, now wgs is run through freebayes with touch-command only

### 2.0

#### Features
- Optional input files, fastq/bam/vcf
- hg38 alignment and annotations
- profiles, wgs/onco/exome
- several new sv-variant callers, melt, cnvkit, delly
- POD-tool for duplication events in trios
- Freebayes calling for difficult homopylomers in onco-samples
- Yaml-creation for scout import overhauled
- new container with needed software
- new rank-models for onco (both snv and sv) and wgs (sv-rank not live yet)
- Various small improvements of code

#### Fixes
- Optimization of cpu/memory/time for each process
- Numerous small improvements of several scripts


### 1.5.4

#### Features
- Last hg19 version

#### Fixes
- Minor file-paths issues resolved

### 1.5.3

#### Fixes
- Fix incorrect filtering of UPD calls in genomeplotter

### 1.5.2

#### Fixes
- Only plot UPDs in overview plot if > 100 informative sites
- Don't run UPD process on duos

### 1.5

#### Features

#### Fixes
- Use the correct scout server for create_yaml and loqusdb annotation
- Removed some hardcoded assumptions in create_yml.pl
- Always create gvcfs, and publish
- Publish chanjo coverage file
- Fix ID mixup in gatkcov process
- Added retry strategies to cdm, locuscollector and bqsr processes
- create_yml: Only add each panel once and sort panels alphabetically

### 0.1.4

#### Features

#### Fixes
- Increase allocated  memory for Clinvar SnpSift process due to occasional crashes
- Further fixes to output folders
- Retry create_yaml and loqus process up to 5 times

### 0.1.3

#### Features
- Allow for non-distributed BWA (new default). For urgent cases use --shardbwa
- Add diagnosis field to CDM

#### Fixes
- Change back to adding intersected vcf for loqusdb instead of full genomic vcf
- Change name of 1000G INFO field to make it show up in Scout
- Removed some hardcoded paths to scripts and added them the the bin/ folder

### 0.1.2

#### Features

#### Fixes
- Add 1000G in a special field for positions missing gnomAD (typically non-exonic) and add it to rankmodel

### 0.1.1

#### Features

#### Fixes
- Properly add selected gene panels to YAML
- Add STR-vcf to YAML
- Rename sample in STR-vcf to agree with sample name instead of bam filename<|MERGE_RESOLUTION|>--- conflicted
+++ resolved
@@ -1,12 +1,10 @@
 # CHANGELOG
 
+### 3.14.3
+* Fix rankscore parsing in `cnv2bed.pl`
+
 ### 3.14.2
-
-<<<<<<< HEAD
-* Fix rankscore parsing in `cnv2bed.pl`
-=======
 * dev-assay for create-yaml, triggered when running with `--dev` flag
->>>>>>> 177364a8
 
 ### 3.14.1
 
