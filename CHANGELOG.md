# CHANGELOG

<<<<<<< HEAD
## TBA
* Update Gnomad to v4 
* Update popmax attribute to grpmax (same attribute renamed in v4: https://gnomad.broadinstitute.org/news/2023-11-genetic-ancestry/)
* Increase `inher_models` processing time
=======
## Unreleased
	
### TBD
* Give the Sentieon container path by a parameter in the config file
* Update the Sentieon container to 202308 version
* Split out the `sentieon_qc` post-processing into its own process `sentieon_qc_postprocess`
* Update the Perl script used in `sentieon_qc_postprocess` to take input parameters as explicit arguments
* Update intersect file to latest used version of ClinVar (20231230)
* Update fastp version (0.23.4)
* Update fastp to 0.23.4 and move to own container to fix reproducibility issue ([#143](https://github.com/Clinical-Genomics-Lund/nextflow_wgs/issues/143))
* Update CADD to v1.7

>>>>>>> e006a5be

### 3.6.4
* Use new docs as main entry point in repo
* Start removing old docs

### 3.6.3
* Update software responsible list in docs

### 3.6.2
* Added changelog reminder to github workflows

### 3.6.1
* Adding a new variant catalogue for expansionhunter/stranger/reviewer

### 3.5.11
* Add `documentation` to change type category in PR template.

### 3.6.0
* Changed melt configs, added flags: exome, removed flags: cov (was being used improperly)
* Added priors to mei_list, and changed mei_list to a new location in config
* Changes has been verified, report can be found internally

### 3.5.10
* changed path to normal-pool-refs for gens. Uses masked hg38 references

### 3.5.9
* Add first iteration of updated documentation

### 3.5.8
* Move out resource files from `main.nf` to `nextflow.config`
* Move the selected fields for PHYLOP and PHASTCONS in vep to be specified in the process, similarly to the other plugins/custom fields

### 3.5.7
* Clean out unused files in repo root directory

### 3.5.6
* Add Github PR template/test documentation

### 3.5.5
* Update the cron log directory to use the `params.crondir` folder as base

### 3.5.4
* Add version outputs from all processes that use external software.
* Add stubs to processes to allow performing stub runs.

### 3.5.3
- Hotfix, increase melt sensivity by increasing amount of reads melt are alowed to use in RAM. 

### 3.5.2
- MELT is no longer filtered on location based upon regex names INTRONIC/null/PROMOTER, instead added a intersect towards bedfile. This will show splice site variants

### 3.5.1
* Add REVEL (Rare Exome Variant Ensemble Learner) Scores to VEP annotations (VEP REVEL_rankscore and REVEL_score)
	
### 3.5.0

#### Added

* Two processes for computing mitochondrial seq QC data from mt bam files and saving to JSON:
* Script `bin/merge_json_files.py` to merge 1 or more JSON files into one JSON.  Used to generate the final `{id}.QC` from the json output of the processes `sentieon_qc` and `sentieon_mitochondrial_qc`.
* Script `bin/mito_tsv_to_json.py` to extract and convert mtQC data from `sentieon_mitochondrial_qc` process output to json

#### Changed

* process `sentieon_qc` outputs to intermediate `{id}_qc.json` file instead of the final `{id}.QC`

### 3.4.3
#### patch genes
- added two more genes to expansionhunter variant catalogue.

### 3.4.2
#### hotfix
- dont print Mitochondrion, we handle the mitochondrion seperatly in the pipeline, caused loqusdb errors

### 3.4.1
#### minor additions/edits
- fixed filepaths for access-dir for myeloid profile in nextflow.config
- fixed assay name for create_yml.pl so yaml-file gets correct institute owner for myeloid samples

### 3.4.0
#### new features
- added a script to update wgs-bed file with current clinvar intron + intergenic regions. Also produces a log file of what's been added and removed
- added support to dry run vcf for testing scoring

### 3.3.3
#### minor improvements
- merged cnv2bed branch, small updates to color scheme for Alamut import files for CNVs
- increase time limit of create_pedigree

### 3.3.2
#### performance improvements
- added retries to vcfanno, file-system caching bug out?
- removed deep caching from freebayes(onco only) weird bug?

### 3.3.1
#### bug fixes
- alt affect type was lost for SNV<->SV compound, would get mixed up
  - added type and joined upon the value
- compounds for only SNVs for alt affect duos was wrongly renamed, added a sed-command

### 3.3.0
#### new features
- oncov2-0 and wgs profiles now both use loqusdb dumps for SV artefact annotations
- create pedigree has completely changed, now it is a separate perl-skript
  - creates one pedigree per affections status of parent, i.e in a trio, three ped-files with mother affect/father affected/no parent affected(default loaded into scout)
  - will calculate all states per genomod score, per vcf
  - optionally load these cases into scout, located in a subcategory in yaml-output-folder
- oncov2-0 now implemented, uses the old onco profile and oncov1-0 uses oncov1-0 profile (to be discontinued)
  - No longer use delly SV-caller, instead use GATK + CNVkit + manta
  - new version of MELT that catch much more important variation
  - indicator of onco-version in rankmodel-name of yaml-file, visable in scout case page

### 3.2.6
#### enhancement
- Added regex to support wgs-hg38-XXXX. suffix to run wgs-profile with different flags. ie --noupload true, no cdm/loqusdb upload for reruns

### 3.2.5
#### Bugfix
- Fixed a serious bug in prescore_sv.pl, would randomly chose proband-id for duos


### 3.2.4
#### Feature improvement
- Added SVs to loqusdb load. Using scored snv-vcf for correct MT->M notation

### 3.2.3
#### Bugfixes
- genmod patch not taking effect in singularity, switched to a smaller genmod container with patch
- updated processes in main.nf for above container

### 3.2.2
#### Bugfixes and improvement
- Changes to custom_images in yaml, case/str
- Added support for reviewer, activate when scout is updated

### 3.2.1
#### Bugfixes and improvement
- Image sizes for mitochondrial plots in yaml
- resource management in processes
- gatk-ref moved to cached directory

### 3.2.0
### Minor release
- Added support for loading images into scout, each process generating a plot can now be added as a path to scout-yaml
- Some support for Grace (new cluster)

### 3.1.2
#### Bugfixes
- CDM load-file only created for one individual of family, fixed (join function corrected)
- increased memory allocation for onco_depth
- removed shards from dedup, caused malformed output for dedup_metrics. Works as intended still

### 3.1.1
#### Bugfixes
- params.assay for onco has historical name, depth_onco process used wrong value
- using shard-specification for depup caused faulty dedupmetrics file

### 3.1.0
#### Performance Improvements
- Removed all distribution of sentieon except first alignment step option
- Removed bam.toRealPath() from all processes. Bai files are now given along with bam files if alignment is to be skipped. More down below
#### New/Updated Features
- VCF start removed temporarily
- BAM start now work better. Add headers bam + bai to csv with corresponding files
- BATCH start now available for onco-samples. Thorough channel joining and removal of distributed sentieon made it possible (does not work for wgs profile!)

### 3.0.9
#### bug fixes
- fixed grep for multi-allelic FP loci

### 3.0.8
#### feature
- added hash element rstreshold (rankscore threshold), that if defined overwrites defualt -1 to createyml.pl

### 3.0.7
#### feature
- added panel depth as alternative to chanjo for panel-data

### 3.0.6
#### bug fixes
- correctly assigned theanoflag for gatk coverage and ploidy, would in rare cases cause crashes

### 3.0.5
#### new funcion
- GENS middleman command added to generate_gens_data. Needed for loading of data into GENS thorugh cron and middleman
#### bug fixees
- REViewer now loops through a perl shell script instead of bash. Low covered loci error no longer crash all other svg-image generation
- fixed a typo which named all svgs as 7156, a validation and verification sample

### 3.0.4
- recurring multi-allelic variant @MT:955 keeps vcfmultibreak in a never ending loop
- grep -v ^MT 955

### 3.0.3
- ignore errors of REViewer
- loqusdb faulty input caused wrong imports to loqusdb, now fixed

### 3.0.2
- GAV replaced with REViewer
- Stranger 0.8 with updated variant catalogue

### 3.0.1
- source activate gatk to all gatk processes that use 4.1.9 and set +eu. unbound errors
- increased memory allocation for several gatk and mito processes
- sharded merged bam and non-sharded bam now produces output for dedup too. Locuscollector no longer redirects bam. This saves upto 70% of temporary files!

### 3.0.0
#### Summary of changes
new functions
### main.nf
- added mito-calling
  - mutect2
  - hmtnote
  - haplogrep
  - eklipse
  - modifications to filter_indels (new VEP fields)
  - modifications to modify_vcf_scout.pl, ignore maxentscan for M
- added SMNCopyNumberCalling
- New VEP container and version (103)
- gatk cnv calling
  - adjustments to all affected scripts
### container
- new container specifically for madeline2
- main container now includes all software except madeline2 and VEP
  - new conda environments
  - updates to Expansionhunter
  - updates to Stranger
  - updated GATK version
  - updated Sentieon
  - added: haplogrep, hmtnote, eklipse, melt, graphalignmentviewer, SMNcopynumbercaller, CNVkit and imagemagick

### minor improvements
- group and sample IDs of outputs re-thought
- contig synonyms for VEP
- BAM start working better


### 2.1.12
#### params.panelsdef
- added path to symlinked latest weekly definition.

### 2.1.11
#### qc-values added
- added pf missmatch and error rates to qc-json

### 2.1.10
#### scout presentation
- rankmodels now separate VEP-consequence from AnnotSVrank and dbvar in Consequence and Clinical_significance respectively


### 2.1.9
#### bugfix
- rescore.nf had wrongly named variable in output for bamfiles 

### 2.1.8
- create_yml.pl now recieved gene_panel content from hopper-json. no longer require scout-vm connectivity

### 2.1.7
- clincalwes now has correct loqusdb not piggybacking of onco

### 2.1.6
- timelimit increases, scratch and stage in/out for processes

### 2.1.5

- create_yml.pl added ahus analysis for wgs_hg38 assay. Stinking mess initiated, please correct

### 2.1.4

- create_yml.pl added hemato analysis for clinicalwesv1-0 assay. Correct institute for myeloid normals

### 2.1.3

#### Features
- create_yml.pl now has a hash with all definable scout import-fields per assay, allowing easier additions and modifications to/of assays.

### 2.1.2

#### Fixes
- Fix a bug that generated corrupt Gens json files...

### 2.1.1

#### Features
- Generate a json with data for the Gens overview plot, to allow quicker loading in Gens.


### 2.1.0

#### Features
- added rescoring function through rescore.nf
#### misc
- fixed naming of expansionhunter vcfs
- new rankmodels for wgs profile. 5.1 (loqusdb cutoffs and VEP-csq scoring)


### 2.0.2

#### Features
- added specific delly filtering script
  - now correctly filters breakpoints outside panel
- filter_panel_cnv.pl now only annotates for scout
  - delly precise/imprecise annotation
- new artifact database for SV-calling for WGS and oncogenetics

### 2.0.1

#### Features
- added container and git-hash to logging

#### Fixes
- pathing through freebayes cause nextflow to not recieve completion status, now wgs is run through freebayes with touch-command only

### 2.0

#### Features
- Optional input files, fastq/bam/vcf
- hg38 alignment and annotations
- profiles, wgs/onco/exome
- several new sv-variant callers, melt, cnvkit, delly
- POD-tool for duplication events in trios
- Freebayes calling for difficult homopylomers in onco-samples
- Yaml-creation for scout import overhauled
- new container with needed software
- new rank-models for onco (both snv and sv) and wgs (sv-rank not live yet)
- Various small improvements of code

#### Fixes
- Optimization of cpu/memory/time for each process
- Numerous small improvements of several scripts


### 1.5.4

#### Features
- Last hg19 version

#### Fixes
- Minor file-paths issues resolved

### 1.5.3

#### Fixes
- Fix incorrect filtering of UPD calls in genomeplotter

### 1.5.2

#### Fixes
- Only plot UPDs in overview plot if > 100 informative sites
- Don't run UPD process on duos

### 1.5

#### Features

#### Fixes
- Use the correct scout server for create_yaml and loqusdb annotation
- Removed some hardcoded assumptions in create_yml.pl
- Always create gvcfs, and publish
- Publish chanjo coverage file
- Fix ID mixup in gatkcov process
- Added retry strategies to cdm, locuscollector and bqsr processes
- create_yml: Only add each panel once and sort panels alphabetically

### 0.1.4

#### Features

#### Fixes
- Increase allocated  memory for Clinvar SnpSift process due to occasional crashes
- Further fixes to output folders
- Retry create_yaml and loqus process up to 5 times

### 0.1.3

#### Features
- Allow for non-distributed BWA (new default). For urgent cases use --shardbwa
- Add diagnosis field to CDM

#### Fixes
- Change back to adding intersected vcf for loqusdb instead of full genomic vcf
- Change name of 1000G INFO field to make it show up in Scout
- Removed some hardcoded paths to scripts and added them the the bin/ folder

### 0.1.2

#### Features

#### Fixes
- Add 1000G in a special field for positions missing gnomAD (typically non-exonic) and add it to rankmodel

### 0.1.1

#### Features

#### Fixes
- Properly add selected gene panels to YAML
- Add STR-vcf to YAML
- Rename sample in STR-vcf to agree with sample name instead of bam filename<|MERGE_RESOLUTION|>--- conflicted
+++ resolved
@@ -1,11 +1,5 @@
 # CHANGELOG
 
-<<<<<<< HEAD
-## TBA
-* Update Gnomad to v4 
-* Update popmax attribute to grpmax (same attribute renamed in v4: https://gnomad.broadinstitute.org/news/2023-11-genetic-ancestry/)
-* Increase `inher_models` processing time
-=======
 ## Unreleased
 	
 ### TBD
@@ -17,8 +11,9 @@
 * Update fastp version (0.23.4)
 * Update fastp to 0.23.4 and move to own container to fix reproducibility issue ([#143](https://github.com/Clinical-Genomics-Lund/nextflow_wgs/issues/143))
 * Update CADD to v1.7
-
->>>>>>> e006a5be
+* Update Gnomad to v4 
+* Update popmax attribute to grpmax (same attribute renamed in v4: https://gnomad.broadinstitute.org/news/2023-11-genetic-ancestry/)
+* Increase `inher_models` processing time
 
 ### 3.6.4
 * Use new docs as main entry point in repo
