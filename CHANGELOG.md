# CHANGELOG

<<<<<<< HEAD
### TBA
* Add d4 coverage calculations to the workflow
=======
### 3.6.6
* Fix genmod caller-penalty bug for GATK GQC vals ([#170](https://github.com/Clinical-Genomics-Lund/nextflow_wgs/issues/170))
>>>>>>> 17896cb4

### 3.6.5
* Remove bgzip and gunzip from versions
* Some cleanup in version documentation and code

### 3.6.4
* Use new docs as main entry point in repo
* Start removing old docs

### 3.6.3
* Update software responsible list in docs

### 3.6.2
* Added changelog reminder to github workflows

### 3.6.1
* Adding a new variant catalogue for expansionhunter/stranger/reviewer

### 3.5.11
* Add `documentation` to change type category in PR template.

### 3.6.0
* Changed melt configs, added flags: exome, removed flags: cov (was being used improperly)
* Added priors to mei_list, and changed mei_list to a new location in config
* Changes has been verified, report can be found internally

### 3.5.10
* Changed path to normal-pool-refs for gens. Uses masked hg38 references

### 3.5.9

* Add first iteration of updated documentation

### 3.5.8

* Move out resource files from `main.nf` to `nextflow.config`
* Move the selected fields for PHYLOP and PHASTCONS in vep to be specified in the process, similarly to the other plugins/custom fields

### 3.5.7

* Clean out unused files in repo root directory

### 3.5.6

* Add Github PR template/test documentation

### 3.5.5

* Update the cron log directory to use the `params.crondir` folder as base

### 3.5.4

* Add version outputs from all processes that use external software.
* Add stubs to processes to allow performing stub runs.

### 3.5.3
- Hotfix, increase melt sensivity by increasing amount of reads melt are alowed to use in RAM. 

### 3.5.2
- MELT is no longer filtered on location based upon regex names INTRONIC/null/PROMOTER, instead added a intersect towards bedfile. This will show splice site variants

### 3.5.1

* Add REVEL (Rare Exome Variant Ensemble Learner) Scores to VEP annotations (VEP REVEL_rankscore and REVEL_score)
	
### 3.5.0

#### Added

* Two processes for computing mitochondrial seq QC data from mt bam files and saving to JSON:
* Script `bin/merge_json_files.py` to merge 1 or more JSON files into one JSON.  Used to generate the final `{id}.QC` from the json output of the processes `sentieon_qc` and `sentieon_mitochondrial_qc`.
* Script `bin/mito_tsv_to_json.py` to extract and convert mtQC data from `sentieon_mitochondrial_qc` process output to json

#### Changed

* process `sentieon_qc` outputs to intermediate `{id}_qc.json` file instead of the final `{id}.QC`

### 3.4.3
#### patch genes
- added two more genes to expansionhunter variant catalogue.

### 3.4.2
#### hotfix
- dont print Mitochondrion, we handle the mitochondrion seperatly in the pipeline, caused loqusdb errors

### 3.4.1
#### minor additions/edits
- fixed filepaths for access-dir for myeloid profile in nextflow.config
- fixed assay name for create_yml.pl so yaml-file gets correct institute owner for myeloid samples

### 3.4.0
#### new features
- added a script to update wgs-bed file with current clinvar intron + intergenic regions. Also produces a log file of what's been added and removed
- added support to dry run vcf for testing scoring

### 3.3.3
#### minor improvements
- merged cnv2bed branch, small updates to color scheme for Alamut import files for CNVs
- increase time limit of create_pedigree

### 3.3.2
#### performance improvements
- added retries to vcfanno, file-system caching bug out?
- removed deep caching from freebayes(onco only) weird bug?

### 3.3.1
#### bug fixes
- alt affect type was lost for SNV<->SV compound, would get mixed up
  - added type and joined upon the value
- compounds for only SNVs for alt affect duos was wrongly renamed, added a sed-command

### 3.3.0
#### new features
- oncov2-0 and wgs profiles now both use loqusdb dumps for SV artefact annotations
- create pedigree has completely changed, now it is a separate perl-skript
  - creates one pedigree per affections status of parent, i.e in a trio, three ped-files with mother affect/father affected/no parent affected(default loaded into scout)
  - will calculate all states per genomod score, per vcf
  - optionally load these cases into scout, located in a subcategory in yaml-output-folder
- oncov2-0 now implemented, uses the old onco profile and oncov1-0 uses oncov1-0 profile (to be discontinued)
  - No longer use delly SV-caller, instead use GATK + CNVkit + manta
  - new version of MELT that catch much more important variation
  - indicator of onco-version in rankmodel-name of yaml-file, visable in scout case page

### 3.2.6
#### enhancement
- Added regex to support wgs-hg38-XXXX. suffix to run wgs-profile with different flags. ie --noupload true, no cdm/loqusdb upload for reruns

### 3.2.5
#### Bugfix
- Fixed a serious bug in prescore_sv.pl, would randomly chose proband-id for duos


### 3.2.4
#### Feature improvement
- Added SVs to loqusdb load. Using scored snv-vcf for correct MT->M notation

### 3.2.3
#### Bugfixes
- genmod patch not taking effect in singularity, switched to a smaller genmod container with patch
- updated processes in main.nf for above container

### 3.2.2
#### Bugfixes and improvement
- Changes to custom_images in yaml, case/str
- Added support for reviewer, activate when scout is updated

### 3.2.1
#### Bugfixes and improvement
- Image sizes for mitochondrial plots in yaml
- resource management in processes
- gatk-ref moved to cached directory

### 3.2.0
### Minor release
- Added support for loading images into scout, each process generating a plot can now be added as a path to scout-yaml
- Some support for Grace (new cluster)

### 3.1.2
#### Bugfixes
- CDM load-file only created for one individual of family, fixed (join function corrected)
- increased memory allocation for onco_depth
- removed shards from dedup, caused malformed output for dedup_metrics. Works as intended still

### 3.1.1
#### Bugfixes
- params.assay for onco has historical name, depth_onco process used wrong value
- using shard-specification for depup caused faulty dedupmetrics file

### 3.1.0
#### Performance Improvements
- Removed all distribution of sentieon except first alignment step option
- Removed bam.toRealPath() from all processes. Bai files are now given along with bam files if alignment is to be skipped. More down below
#### New/Updated Features
- VCF start removed temporarily
- BAM start now work better. Add headers bam + bai to csv with corresponding files
- BATCH start now available for onco-samples. Thorough channel joining and removal of distributed sentieon made it possible (does not work for wgs profile!)

### 3.0.9
#### bug fixes
- fixed grep for multi-allelic FP loci

### 3.0.8
#### feature
- added hash element rstreshold (rankscore threshold), that if defined overwrites defualt -1 to createyml.pl

### 3.0.7
#### feature
- added panel depth as alternative to chanjo for panel-data

### 3.0.6
#### bug fixes
- correctly assigned theanoflag for gatk coverage and ploidy, would in rare cases cause crashes

### 3.0.5
#### new funcion
- GENS middleman command added to generate_gens_data. Needed for loading of data into GENS thorugh cron and middleman
#### bug fixees
- REViewer now loops through a perl shell script instead of bash. Low covered loci error no longer crash all other svg-image generation
- fixed a typo which named all svgs as 7156, a validation and verification sample

### 3.0.4
- recurring multi-allelic variant @MT:955 keeps vcfmultibreak in a never ending loop
- grep -v ^MT 955

### 3.0.3
- ignore errors of REViewer
- loqusdb faulty input caused wrong imports to loqusdb, now fixed

### 3.0.2
- GAV replaced with REViewer
- Stranger 0.8 with updated variant catalogue

### 3.0.1
- source activate gatk to all gatk processes that use 4.1.9 and set +eu. unbound errors
- increased memory allocation for several gatk and mito processes
- sharded merged bam and non-sharded bam now produces output for dedup too. Locuscollector no longer redirects bam. This saves upto 70% of temporary files!

### 3.0.0
#### Summary of changes
new functions
### main.nf
- added mito-calling
  - mutect2
  - hmtnote
  - haplogrep
  - eklipse
  - modifications to filter_indels (new VEP fields)
  - modifications to modify_vcf_scout.pl, ignore maxentscan for M
- added SMNCopyNumberCalling
- New VEP container and version (103)
- gatk cnv calling
  - adjustments to all affected scripts
### container
- new container specifically for madeline2
- main container now includes all software except madeline2 and VEP
  - new conda environments
  - updates to Expansionhunter
  - updates to Stranger
  - updated GATK version
  - updated Sentieon
  - added: haplogrep, hmtnote, eklipse, melt, graphalignmentviewer, SMNcopynumbercaller, CNVkit and imagemagick

### minor improvements
- group and sample IDs of outputs re-thought
- contig synonyms for VEP
- BAM start working better


### 2.1.12
#### params.panelsdef
- added path to symlinked latest weekly definition.

### 2.1.11
#### qc-values added
- added pf missmatch and error rates to qc-json

### 2.1.10
#### scout presentation
- rankmodels now separate VEP-consequence from AnnotSVrank and dbvar in Consequence and Clinical_significance respectively


### 2.1.9
#### bugfix
- rescore.nf had wrongly named variable in output for bamfiles 

### 2.1.8
- create_yml.pl now recieved gene_panel content from hopper-json. no longer require scout-vm connectivity

### 2.1.7
- clincalwes now has correct loqusdb not piggybacking of onco

### 2.1.6
- timelimit increases, scratch and stage in/out for processes

### 2.1.5

- create_yml.pl added ahus analysis for wgs_hg38 assay. Stinking mess initiated, please correct

### 2.1.4

- create_yml.pl added hemato analysis for clinicalwesv1-0 assay. Correct institute for myeloid normals

### 2.1.3

#### Features
- create_yml.pl now has a hash with all definable scout import-fields per assay, allowing easier additions and modifications to/of assays.

### 2.1.2

#### Fixes
- Fix a bug that generated corrupt Gens json files...

### 2.1.1

#### Features
- Generate a json with data for the Gens overview plot, to allow quicker loading in Gens.


### 2.1.0

#### Features
- added rescoring function through rescore.nf
#### misc
- fixed naming of expansionhunter vcfs
- new rankmodels for wgs profile. 5.1 (loqusdb cutoffs and VEP-csq scoring)


### 2.0.2

#### Features
- added specific delly filtering script
  - now correctly filters breakpoints outside panel
- filter_panel_cnv.pl now only annotates for scout
  - delly precise/imprecise annotation
- new artifact database for SV-calling for WGS and oncogenetics

### 2.0.1

#### Features
- added container and git-hash to logging

#### Fixes
- pathing through freebayes cause nextflow to not recieve completion status, now wgs is run through freebayes with touch-command only

### 2.0

#### Features
- Optional input files, fastq/bam/vcf
- hg38 alignment and annotations
- profiles, wgs/onco/exome
- several new sv-variant callers, melt, cnvkit, delly
- POD-tool for duplication events in trios
- Freebayes calling for difficult homopylomers in onco-samples
- Yaml-creation for scout import overhauled
- new container with needed software
- new rank-models for onco (both snv and sv) and wgs (sv-rank not live yet)
- Various small improvements of code

#### Fixes
- Optimization of cpu/memory/time for each process
- Numerous small improvements of several scripts


### 1.5.4

#### Features
- Last hg19 version

#### Fixes
- Minor file-paths issues resolved

### 1.5.3

#### Fixes
- Fix incorrect filtering of UPD calls in genomeplotter

### 1.5.2

#### Fixes
- Only plot UPDs in overview plot if > 100 informative sites
- Don't run UPD process on duos

### 1.5

#### Features

#### Fixes
- Use the correct scout server for create_yaml and loqusdb annotation
- Removed some hardcoded assumptions in create_yml.pl
- Always create gvcfs, and publish
- Publish chanjo coverage file
- Fix ID mixup in gatkcov process
- Added retry strategies to cdm, locuscollector and bqsr processes
- create_yml: Only add each panel once and sort panels alphabetically

### 0.1.4

#### Features

#### Fixes
- Increase allocated  memory for Clinvar SnpSift process due to occasional crashes
- Further fixes to output folders
- Retry create_yaml and loqus process up to 5 times

### 0.1.3

#### Features
- Allow for non-distributed BWA (new default). For urgent cases use --shardbwa
- Add diagnosis field to CDM

#### Fixes
- Change back to adding intersected vcf for loqusdb instead of full genomic vcf
- Change name of 1000G INFO field to make it show up in Scout
- Removed some hardcoded paths to scripts and added them the the bin/ folder

### 0.1.2

#### Features

#### Fixes
- Add 1000G in a special field for positions missing gnomAD (typically non-exonic) and add it to rankmodel

### 0.1.1

#### Features

#### Fixes
- Properly add selected gene panels to YAML
- Add STR-vcf to YAML
- Rename sample in STR-vcf to agree with sample name instead of bam filename<|MERGE_RESOLUTION|>--- conflicted
+++ resolved
@@ -1,12 +1,10 @@
 # CHANGELOG
 
-<<<<<<< HEAD
 ### TBA
 * Add d4 coverage calculations to the workflow
-=======
+
 ### 3.6.6
 * Fix genmod caller-penalty bug for GATK GQC vals ([#170](https://github.com/Clinical-Genomics-Lund/nextflow_wgs/issues/170))
->>>>>>> 17896cb4
 
 ### 3.6.5
 * Remove bgzip and gunzip from versions
