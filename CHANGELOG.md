# CHANGELOG

<<<<<<< HEAD
### 3.17.3
* Changed annotation keys for dbVar. CLNSIG CLNACC now available for scout for SVs
=======
### 3.18.0
* Add ID-SNPs
>>>>>>> 54612d10

### 3.17.2
* Fix so that modycf does not crash in split_normalize
* Sort QC output JSON on keys to allow easy diffing in PipeEval
* Add GitHub action to run Pytest

### 3.17.1
* Fix median calculation bug in qc_sentieon.pl

### 3.17.0
* New process "prepare_gens_v4_input.py" with new script to generate inputs needed for Gens
* Add POD scripts to the bin/pod folder (still executed from within a container, but should be run from bin)

### 3.16.1
* Increase manta max run time

### 3.16.0
* AnnotSV bump 3.4.4
* bcftools bump 1.21
* prescore_sv.pl retirement, replace by four python scripts
  * add_annotsv.py: adds annotsv score to variants
  * add_genetic_models_to_svvcf.py: adds genetic models, and homo- hemizygous deletion annotations to vcf
  * sv_varcall_penalies.py: adds caller specific penalties to variants with only one caller
  * add_omim_morbid_sv.py: adds omim morbid status to variants overlapping genes in OMIM-AUTO gene list
* dbvar/clinvar for SVs as a separate bcftools annotate process
* gnomadSV with VEP, and bumped to latest version

### 3.15.14
* added a oncov1 profile, using the same logic as oncov2 but with relevant normal references

### 3.15.13
* remove unnecessary sentieon mito qc output

### 3.15.12
* correct output file name for myeloid const for freebayes

### 3.15.11
* Compress gvcf_combine gVCF

### 3.15.10
* theano base_dir flag was not exported correctly for postprocess GATK. Should stop random crashes from happening

### 3.15.9
Update sentieon from 202308.01 to 202308.03

### 3.15.8
Add ./workflow dirpath to deploy script

### 3.15.7
* Annotation-only runs restored for single SNV/indel VCFs
* Add entry-point for VCFs (expecting equivalent of `split_normalize.out.vcf_intersected`). 

### 3.15.6
* Add workaround so copybam actually emits copied BAMs

### 3.15.5
* Update GNOMAD genomes and exomes to v4.1 in `annotate_vep` and `indel_vep`
* Update popmax attribute to grpmax (same attribute renamed in v4: https://gnomad.broadinstitute.org/news/2023-11-genetic-ancestry/) 
  - The INFO-level keys created by `modify_vcf_scout.pl` still use "popmax" instead of grpmax.
* `myeloid_const` profile now uses same rank models as onco 
  - The desired behavior of disabled artefact scoring already existed in original onco rank models. Thus separate rank model files for myeloid were not actually needed.

### 3.15.4
* Update dbSNFP to 4.9
* Add BayesDel vep annotations to SNVs
  - Adds BayesDel addAF/noAF predictions and scores

### 3.15.3 [HOTFIX]
* Match `*q.gz*` files as fastq.gz

### 3.15.2
* Re-add GERP++ snv/indel annotations

### 3.15.1
* Update VEP to 113.3
* Update VEP fasta/cache to 113.0
* Remove `SVTYPE` bug workaround from `vep_sv`

### 3.15.0

* Rewrite main.nf to DSL2
* Refactor everything into one workflow `NEXTFLOW_WGS`.
* Remove contamination check for non-wgs profiles
* Remove `melt_qc_val` process (now exists in main workflow)
* Remove `dummy_svvcf_for_loqusdb` process
* Temp disable annotation-only runs (will be re-added later)

### 3.14.5
* Include --case-id flag with group-ID in Gens load command

### 3.14.4
* Routine update of bed intersect file


### 3.14.3
* Fix rankscore parsing in `cnv2bed.pl`

### 3.14.2
* dev-assay for create-yaml, triggered when running with `--dev` flag

### 3.14.1

* Adds basic flake8-based linting 
* Removes unused scripts from `bin/`
* Fixes wrong var name in `bin/normalize_caller_names_in_svdb_fields.py`
* Fix wrong var assignment in `bin/normalize_caller_names_in_svdb_fields.py` that led to caller names not being normalized for wgs trios.

### 3.14.0

#### Updated:

* SVDB to 2.8.2

#### Added
* Util script `add_vcf_header_info_records.py`
* Util script `normalize_caller_names_in_svdb_fields.py`
* Util script `add_callers_to_scout_custom.py`
* Util script `modify_cnv_genotypes_for_loqusdb.pl` (formerly `filter_panel_cnv.pl`)
* `main.nf`: New process `postprocess_merged_panel_sv_vcf`
* `main.nf`: New process `add_omim`

#### Changed:

* Rename `cleanVCF.py` -> `postprocess_vep_vcf.py` 
* Move most container path specs into config
* Split out `add_omim.pl` to own process and move hardcoded db path into config.
* `main.nf`: Rename `postprocess_vep` to `postprocess_vep_sv`

#### Deleted:

* Remove `merge_callsets.pl` from `svdb_merge` process
* Remove delly process and associated params / script code
* Remove onco v1 profile
* Remove `filter_panel_cnv.pl` 
* Remove `omim_genes.txt` (converted to external db)

### 3.13.1
* Add support for including specific panels from other institutes in Scout yaml.
* Scout yaml now get panels and other info added for "pipeeval" profile
* Some refactor of create_yaml.pl

### 3.12.3
* Replace RNU2-4 gene coordinates with RNU4-2 coordinates in wgs intersect bed. 

### 3.12.2
* Sort processes in versions yaml and images in Scout yaml

### 3.12.1
* Update Genmod version allowing control of penalty
* Assign non-scored components for single GIAB
* Fix `compound_finder.pl` such that it converts floats to int (i.e. 5.0 -> 5)
* Remap all start-from-BAM channels that flips the ID <-> group
* Copy in bam file to work dir when running from bam rather than accessing it directly in its original location
* Sort the order of vcfs to `gvcf_combine` for stable SNV-calls

### 3.11.2
* * Ensure that input VCFs are always supplied in the same alphanumeric order to `svdb_merge` when running trio analysis (see [#172](https://github.com/Clinical-Genomics-Lund/nextflow_wgs/issues/172))

### 3.11.1
* Add a process to get contamination values from verifybamid2 software.
* Update configs/nextflow.hopper.config with a specific verifybamid2 container.
* Update configs/nextflow.hopper.config with specific SVDPrefix files for panel and wgs.

### 3.10.4
* Added --format vcf to `vep_sv` to fix for cases where vcf file carries no variants. 
 
### 3.10.3
* Add workaround to enable loqusdb export for runs where SV calling is disabled
* Rename myeloid_const loqusdb to `loqusdb_myeloid_const`
* Disable artefact scoring in `myeloid_const` rank models
	
### 3.10.2
* Fix mito QC stats JSON conversion for samples started from old bams with updated sample ids. 

### 3.10.1
* Update config for bed intersect
* Some fixes to the logging of the bed intersect script

### 3.9.10
* Use reduced gene_panel JSON to avoid adding dead/archived panels to new scout cases 
* Add lennart-side script/worker CRON job to generate new gene panel JSON

### 3.9.9
* Extend the update_bed.pl script to handle multiple input files
* Rewrite to Python and add tests

### 3.9.8
* Reverted removed code in gene panel matches, caused missing gene panels for onco samples

### 3.9.7
* Solved trio eklipse image being wrongly added to yaml
* Removed outdated regex matches for genepanel, would remove important gene panels
* General clean-up of create_yml.pl

### 3.9.6
* Fix bug where wrong tuple value unpacked as group and sample id in `bqsr` when starting run from bam


### 3.9.5
* Fixed faulty if-condition for annotsv, would result in empty annotsv tsv everytime

### 3.9.4
* Use -K flag in bwa-mem for consistent results

### 3.9.3

* Re-optimized profiles wgs and onco. More memory allocations
* Added flag for reanalyze for bjorn to hook into

### 3.9.2

* Add updated and more communicative deploy script
* Remove or rename other deploy scripts

### 3.9.1

* Update MODY-cf configs to use the same as onco
* Clean up in MODY-cf config post merge

### 3.9.0
	
* Give the Sentieon container path by a parameter in the config file
* Update the Sentieon container to 202308 version
* Split out the `sentieon_qc` post-processing into its own process `sentieon_qc_postprocess`
* Update the Perl script used in `sentieon_qc_postprocess` to take input parameters as explicit arguments
* Update intersect file to latest used version of ClinVar (20231230)
* Update fastp to 0.23.4 and move to own container to fix reproducibility issue ([#143](https://github.com/Clinical-Genomics-Lund/nextflow_wgs/issues/143))
* Update CADD to v1.7
* Increase `inher_models` processing time
* Updated VEP from 103.0 to 111.0
* Updated VEP fasta from 98.0 to 111.0
* Updated VEP cache from 103.0 to 111.0
* Moved VEP parameters from processes to config
* Disabled vep `--everything` to disable VEP annotation w/ GNOMAD
* Removed deprecated `--af_esp` from `--everything`
* Tentative update of scout ranking.  
* cleanVCF.py now removes records missing CSQ-field.
* Add `SVTYPE` VEP 111 bug workaround in `vep_sv` process. (See  [Ensembl/ensembl-vep#1631](https://github.com/Ensembl/ensembl-vep/issues/1631#issuecomment-1985973568))
* Add VEP105 - 111 annotations to all rank models in use
* Fix onco model filename version (v5 rank model was misnamed as v4 in production)

### 3.8.2
* Re-enable D4 file generation (for Chanjo2)

### 3.8.1
* Disable Chanjo2

### 3.8.0
* Add mody-cf profile

### 3.7.14
* Run D4 coverage for full file

### 3.7.13
* Further simplifications of the checklist template

### 3.7.12
* Trim down size of checklist template, and add check for entering used test samples

### 3.7.11
* Add d4 file path directly to Scout YAML

### 3.7.10
* Tag Mitochondrial variants with GQ, loqusdb enabling

### 3.7.9
* Add CRON file to load Chanjo2

### 3.7.8
* added csv-file to onComplete function to accomodate CCCP

### 3.7.7
#### create_yml.pl
* small name change for myeloid constitutional to match clarity
* removed custom_images header for samples without images as pydantic would crash in scout load

### 3.7.6
* Add d4 coverage calculations to the workflow

### 3.6.6
* Fix genmod caller-penalty bug for GATK GQC vals ([#170](https://github.com/Clinical-Genomics-Lund/nextflow_wgs/issues/170))

### 3.6.5
* Remove bgzip and gunzip from versions
* Some cleanup in version documentation and code

### 3.6.4
* Use new docs as main entry point in repo
* Start removing old docs

### 3.6.3
* Update software responsible list in docs

### 3.6.2
* Added changelog reminder to github workflows

### 3.6.1
* Adding a new variant catalogue for expansionhunter/stranger/reviewer

### 3.5.11
* Add `documentation` to change type category in PR template.

### 3.6.0
* Changed melt configs, added flags: exome, removed flags: cov (was being used improperly)
* Added priors to `mei_list`, and changed `mei_list` to a new location in config
* Changes has been verified, report can be found internally

### 3.5.10
* Changed path to normal-pool-refs for gens. Uses masked hg38 references

### 3.5.9
* Add first iteration of updated documentation

### 3.5.8
* Move out resource files from `main.nf` to `nextflow.config`
* Move the selected fields for PHYLOP and PHASTCONS in vep to be specified in the process, similarly to the other plugins/custom fields

### 3.5.7
* Clean out unused files in repo root directory

### 3.5.6
* Add Github PR template/test documentation

### 3.5.5
* Update the cron log directory to use the `params.crondir` folder as base

### 3.5.4
* Add version outputs from all processes that use external software.
* Add stubs to processes to allow performing stub runs.

### 3.5.3
- Hotfix, increase melt sensivity by increasing amount of reads melt are alowed to use in RAM. 

### 3.5.2
- MELT is no longer filtered on location based upon regex names INTRONIC/null/PROMOTER, instead added a intersect towards bedfile. This will show splice site variants

### 3.5.1
* Add REVEL (Rare Exome Variant Ensemble Learner) Scores to VEP annotations (VEP `REVEL_rankscore` and `REVEL_score`)
	
### 3.5.0

#### Added

* Two processes for computing mitochondrial seq QC data from mt bam files and saving to JSON:
* Script `bin/merge_json_files.py` to merge 1 or more JSON files into one JSON.  Used to generate the final `{id}.QC` from the json output of the processes `sentieon_qc` and `sentieon_mitochondrial_qc`.
* Script `bin/mito_tsv_to_json.py` to extract and convert mtQC data from `sentieon_mitochondrial_qc` process output to json

#### Changed

* process `sentieon_qc` outputs to intermediate `{id}_qc.json` file instead of the final `{id}.QC`

### 3.4.3
#### patch genes
- added two more genes to expansionhunter variant catalogue.

### 3.4.2
#### hotfix
- dont print Mitochondrion, we handle the mitochondrion seperatly in the pipeline, caused loqusdb errors

### 3.4.1
#### minor additions/edits
- fixed filepaths for access-dir for myeloid profile in nextflow.config
- fixed assay name for create_yml.pl so yaml-file gets correct institute owner for myeloid samples

### 3.4.0
#### new features
- added a script to update wgs-bed file with current clinvar intron + intergenic regions. Also produces a log file of what's been added and removed
- added support to dry run vcf for testing scoring

### 3.3.3
#### minor improvements
- merged cnv2bed branch, small updates to color scheme for Alamut import files for CNVs
- increase time limit of create_pedigree

### 3.3.2
#### performance improvements
- added retries to vcfanno, file-system caching bug out?
- removed deep caching from freebayes(onco only) weird bug?

### 3.3.1
#### bug fixes
- alt affect type was lost for SNV<->SV compound, would get mixed up
  - added type and joined upon the value
- compounds for only SNVs for alt affect duos was wrongly renamed, added a sed-command

### 3.3.0
#### new features
- oncov2-0 and wgs profiles now both use loqusdb dumps for SV artefact annotations
- create pedigree has completely changed, now it is a separate perl-skript
  - creates one pedigree per affections status of parent, i.e in a trio, three ped-files with mother affect/father affected/no parent affected(default loaded into scout)
  - will calculate all states per genomod score, per vcf
  - optionally load these cases into scout, located in a subcategory in yaml-output-folder
- oncov2-0 now implemented, uses the old onco profile and oncov1-0 uses oncov1-0 profile (to be discontinued)
  - No longer use delly SV-caller, instead use GATK + CNVkit + manta
  - new version of MELT that catch much more important variation
  - indicator of onco-version in rankmodel-name of yaml-file, visable in scout case page

### 3.2.6
#### enhancement
- Added regex to support wgs-hg38-XXXX. suffix to run wgs-profile with different flags. ie --noupload true, no cdm/loqusdb upload for reruns

### 3.2.5
#### Bugfix
- Fixed a serious bug in prescore_sv.pl, would randomly chose proband-id for duos


### 3.2.4
#### Feature improvement
- Added SVs to loqusdb load. Using scored snv-vcf for correct MT->M notation

### 3.2.3
#### Bugfixes
- genmod patch not taking effect in singularity, switched to a smaller genmod container with patch
- updated processes in main.nf for above container

### 3.2.2
#### Bugfixes and improvement
- Changes to custom_images in yaml, case/str
- Added support for reviewer, activate when scout is updated

### 3.2.1
#### Bugfixes and improvement
- Image sizes for mitochondrial plots in yaml
- resource management in processes
- gatk-ref moved to cached directory

### 3.2.0
### Minor release
- Added support for loading images into scout, each process generating a plot can now be added as a path to scout-yaml
- Some support for Grace (new cluster)

### 3.1.2
#### Bugfixes
- CDM load-file only created for one individual of family, fixed (join function corrected)
- increased memory allocation for onco_depth
- removed shards from dedup, caused malformed output for dedup_metrics. Works as intended still

### 3.1.1
#### Bugfixes
- params.assay for onco has historical name, depth_onco process used wrong value
- using shard-specification for depup caused faulty dedupmetrics file

### 3.1.0
#### Performance Improvements
- Removed all distribution of sentieon except first alignment step option
- Removed bam.toRealPath() from all processes. Bai files are now given along with bam files if alignment is to be skipped. More down below
#### New/Updated Features
- VCF start removed temporarily
- BAM start now work better. Add headers bam + bai to csv with corresponding files
- BATCH start now available for onco-samples. Thorough channel joining and removal of distributed sentieon made it possible (does not work for wgs profile!)

### 3.0.9
#### bug fixes
- fixed grep for multi-allelic FP loci

### 3.0.8
#### feature
- added hash element rstreshold (rankscore threshold), that if defined overwrites defualt -1 to createyml.pl

### 3.0.7
#### feature
- added panel depth as alternative to chanjo for panel-data

### 3.0.6
#### bug fixes
- correctly assigned theanoflag for gatk coverage and ploidy, would in rare cases cause crashes

### 3.0.5
#### new funcion
- GENS middleman command added to `generate_gens_data`. Needed for loading of data into GENS thorugh cron and middleman
#### bug fixees
- REViewer now loops through a perl shell script instead of bash. Low covered loci error no longer crash all other svg-image generation
- fixed a typo which named all svgs as 7156, a validation and verification sample

### 3.0.4
- recurring multi-allelic variant @MT:955 keeps vcfmultibreak in a never ending loop
- grep -v ^MT 955

### 3.0.3
- ignore errors of REViewer
- loqusdb faulty input caused wrong imports to loqusdb, now fixed

### 3.0.2
- GAV replaced with REViewer
- Stranger 0.8 with updated variant catalogue

### 3.0.1
- source activate gatk to all gatk processes that use 4.1.9 and set +eu. unbound errors
- increased memory allocation for several gatk and mito processes
- sharded merged bam and non-sharded bam now produces output for dedup too. Locuscollector no longer redirects bam. This saves upto 70% of temporary files!

### 3.0.0
#### Summary of changes
new functions
### main.nf
- added mito-calling
  - mutect2
  - hmtnote
  - haplogrep
  - eklipse
  - modifications to filter_indels (new VEP fields)
  - modifications to `modify_vcf_scout.pl`, ignore maxentscan for M
- added SMNCopyNumberCalling
- New VEP container and version (103)
- gatk cnv calling
  - adjustments to all affected scripts
### container
- new container specifically for madeline2
- main container now includes all software except madeline2 and VEP
  - new conda environments
  - updates to Expansionhunter
  - updates to Stranger
  - updated GATK version
  - updated Sentieon
  - added: haplogrep, hmtnote, eklipse, melt, graphalignmentviewer, SMNcopynumbercaller, CNVkit and imagemagick

### minor improvements
- group and sample IDs of outputs re-thought
- contig synonyms for VEP
- BAM start working better


### 2.1.12
#### params.panelsdef
- added path to symlinked latest weekly definition.

### 2.1.11
#### qc-values added
- added pf missmatch and error rates to qc-json

### 2.1.10
#### scout presentation
- rankmodels now separate VEP-consequence from AnnotSVrank and dbvar in Consequence and Clinical_significance respectively


### 2.1.9
#### bugfix
- rescore.nf had wrongly named variable in output for bamfiles 

### 2.1.8
- create\_yml.pl now recieved gene_panel content from hopper-json. no longer require scout-vm connectivity

### 2.1.7
- clincalwes now has correct loqusdb not piggybacking of onco

### 2.1.6
- timelimit increases, scratch and stage in/out for processes

### 2.1.5

- create\_yml.pl added ahus analysis for wgs_hg38 assay. Stinking mess initiated, please correct

### 2.1.4

- create_yml.pl added hemato analysis for clinicalwesv1-0 assay. Correct institute for myeloid normals

### 2.1.3

#### Features
- create_yml.pl now has a hash with all definable scout import-fields per assay, allowing easier additions and modifications to/of assays.

### 2.1.2

#### Fixes
- Fix a bug that generated corrupt Gens json files...

### 2.1.1

#### Features
- Generate a json with data for the Gens overview plot, to allow quicker loading in Gens.


### 2.1.0

#### Features
- added rescoring function through rescore.nf
#### misc
- fixed naming of expansionhunter vcfs
- new rankmodels for wgs profile. 5.1 (loqusdb cutoffs and VEP-csq scoring)


### 2.0.2

#### Features
- added specific delly filtering script
  - now correctly filters breakpoints outside panel
- `filter_panel_cnv.pl` now only annotates for scout
  - delly precise/imprecise annotation
- new artifact database for SV-calling for WGS and oncogenetics

### 2.0.1

#### Features
- added container and git-hash to logging

#### Fixes
- pathing through freebayes cause nextflow to not recieve completion status, now wgs is run through freebayes with touch-command only

### 2.0

#### Features
- Optional input files, fastq/bam/vcf
- hg38 alignment and annotations
- profiles, wgs/onco/exome
- several new sv-variant callers, melt, cnvkit, delly
- POD-tool for duplication events in trios
- Freebayes calling for difficult homopylomers in onco-samples
- Yaml-creation for scout import overhauled
- new container with needed software
- new rank-models for onco (both snv and sv) and wgs (sv-rank not live yet)
- Various small improvements of code

#### Fixes
- Optimization of cpu/memory/time for each process
- Numerous small improvements of several scripts


### 1.5.4

#### Features
- Last hg19 version

#### Fixes
- Minor file-paths issues resolved

### 1.5.3

#### Fixes
- Fix incorrect filtering of UPD calls in genomeplotter

### 1.5.2

#### Fixes
- Only plot UPDs in overview plot if > 100 informative sites
- Don't run UPD process on duos

### 1.5

#### Features

#### Fixes
- Use the correct scout server for create_yaml and loqusdb annotation
- Removed some hardcoded assumptions in create_yml.pl
- Always create gvcfs, and publish
- Publish chanjo coverage file
- Fix ID mixup in gatkcov process
- Added retry strategies to cdm, locuscollector and bqsr processes
- create_yml: Only add each panel once and sort panels alphabetically

### 0.1.4

#### Features

#### Fixes
- Increase allocated  memory for Clinvar SnpSift process due to occasional crashes
- Further fixes to output folders
- Retry create_yaml and loqus process up to 5 times

### 0.1.3

#### Features
- Allow for non-distributed BWA (new default). For urgent cases use --shardbwa
- Add diagnosis field to CDM

#### Fixes
- Change back to adding intersected vcf for loqusdb instead of full genomic vcf
- Change name of 1000G INFO field to make it show up in Scout
- Removed some hardcoded paths to scripts and added them the the bin/ folder

### 0.1.2

#### Features

#### Fixes
- Add 1000G in a special field for positions missing gnomAD (typically non-exonic) and add it to rankmodel

### 0.1.1

#### Features

#### Fixes
- Properly add selected gene panels to YAML
- Add STR-vcf to YAML
- Rename sample in STR-vcf to agree with sample name instead of bam filename<|MERGE_RESOLUTION|>--- conflicted
+++ resolved
@@ -1,12 +1,11 @@
 # CHANGELOG
 
-<<<<<<< HEAD
-### 3.17.3
+
+### 3.18.1
 * Changed annotation keys for dbVar. CLNSIG CLNACC now available for scout for SVs
-=======
+
 ### 3.18.0
 * Add ID-SNPs
->>>>>>> 54612d10
 
 ### 3.17.2
 * Fix so that modycf does not crash in split_normalize
