--- conflicted
+++ resolved
@@ -87,14 +87,10 @@
   queue             = 'normal'
 
   // CONTAINERS //
-<<<<<<< HEAD
   container_vep = "/fs1/resources/containers/ensembl-vep_release_111.0.sif"
   container_fastp = '/fs1/resources/containers/fastp_0.23.4.sif'
   container_sentieon = '/fs1/resources/containers/sentieon_202308.sif'
-
-=======
   d4tools_container   = "/fs1/resources/containers/d4tools_0.3.8.sif"
->>>>>>> 5d7bc67a
 }
 
 process {
