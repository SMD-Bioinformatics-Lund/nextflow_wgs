singularity{
  enabled = true	
  runOptions = '--bind /fs1/'
}

env{
  SENTIEON_LICENSE='10.139.0.101:8990'
  bwt_max_mem='50G'
}


params {
  // GENERAL PATHS //
  refpath = '/fs1/resources/ref/hg38/'

  // SENTIEON CONFIGS //
  genomic_shards_file = "$baseDir/shards_38.csv"
  genomic_shards_num = 32
  sentieon_model = '/fs1/resources/ref/sw/sentieon/SentieonDNAscopeModelBeta0.4a-201808.05.model'
  bwa_shards = 8
  shardbwa = false
  
<<<<<<< HEAD
  // CPU counts //
  cpu_all = 50
  cpu_many = 16
  cpu_some = 8
=======
  // PIPELINE OPTIONS //
  align = false
  varcall = false
  annotate = false
  gatkcov = false
  sv = false
  str = false
  noupload = false
>>>>>>> 8ed2d532

  // FASTA //
  genome_file="${refpath}/fasta/GCA_000001405.15_GRCh38_no_alt_analysis_set_nochr.fna"
  GENOMEDICT="${refpath}/fasta/GCA_000001405.15_GRCh38_no_alt_analysis_set_nochr.dict"
  split_ref= "${refpath}/fasta/split/"

  // VEP REFERENCES AND ANNOTATION DBS //
  CADD = "${refpath}/annotation_dbs/whole_genome_SNVs.tsv.gz"
  VEP_FASTA = "${refpath}/vep/.vep/homo_sapiens_merged/98_GRCh38/Homo_sapiens.GRCh38.dna.toplevel.fa.gz"
  MAXENTSCAN = "${refpath}/vep/.vep/Plugins/MaxEntScan_scripts"
  VEP_CACHE = "${refpath}/vep/.vep"
  GNOMAD_EXOMES = "${refpath}/annotation_dbs/gnomad_2.1/gnomad.exomes.r2.1.sites.grch38.ALLchr.vcf.gz"
  PHYLOP =  "${refpath}/annotation_dbs/hg38.phyloP100way.bw,phyloP100way,bigwig"
  PHASTCONS = "${refpath}/annotation_dbs/hg38.phastCons100way.bw,phastCons,bigwig"
  GNOMAD_GENOMES = '/fs1/resources/ref/hg38/annotation_dbs/gnomad_2.1_genomes/gnomad.genomes.r2.1.sites.grch38.ALLchr_noVEP.vcf.gz'

  // ANNOTATION DBS GENERAL //
  KNOWN = "${refpath}/annotation_dbs/Mills_and_1000G_gold_standard.indels.hg38.vcf.gz"
  CLINVAR = "${refpath}/annotation_dbs/clinvar38_latest.vcf.gz"

    
  // BED FILES //
  scoutbed = "${refpath}/bed/scout/hgnc.grch38p13.exons.sort.bed"
  
  // EXPANSION HUNTER //
  expansionhunter_catalog = "${refpath}/expansionhunter/variant_catalog_hg38.json"

  COV_INTERVAL_LIST = "${refpath}/gatk_cnv/targets_preprocessed_100bp_bins.interval_list"
  GATK_PON_FEMALE = "${refpath}/gatk_cnv/20200204_female_cnvpon_100bp.hdf5"
  GATK_PON_MALE = "${refpath}/gatk_cnv/20200204_male_cnvpon_100bp.hdf5"
  FASTGNOMAD_REF = "${refpath}/annotation_dbs/gnomad_hg38.0.00001.dat"
  GENS_GNOMAD = "${refpath}/annotation_dbs/gnomad_hg38.0.05.txt"

}

process {
  executor='slurm'
  queue='normal'
  time=48.h
}

profiles {
  wgs {
    params.outdir = '/fs1/results_dev/'
    params.subdir = 'wgs'
    params.crondir = "${params.outdir}/cron/"
    params.intersect_bed = "${params.refpath}/bed/wgsexome/hg38_ens98_allcodingexons20bppadding_allclinvar5bppadding_agilent.bed"
    params.align = true
    params.varcall = true
    params.annotate = true
    params.gatkcov = true
    params.sv = true
    params.str = true
    params.onco = false
    params.umi = false
    params.svdb = "/fs1/viktor/sv_results_valid_38/vcf/merged/SVDB_200210.db"
    // RANK MODELS // 
    params.rank_model_s = "/fs1/resources/scout/rank_models_38/rank_model_cmd_v4_single_withoutmodels.ini"
    params.rank_model = "/fs1/resources/scout/rank_models_38/rank_model_cmd_v4.ini"
    params.svrank_model_s = "/fs1/resources/scout/rank_models_38/svrank_single_v1.0.ini"
    params.svrank_model = "/fs1/resources/scout/rank_models_38/svrank_model_v1.0.ini"
    params.loqusdb = "loqusdb_38"
    params.antype = "wgs"
    params.assay = "wgs"
  }

  onco {
    params.outdir = '/fs1/results_dev/'
    params.subdir = 'twist-onco'
    params.crondir = "${params.outdir}/cron/"
    params.intersect_bed = "${params.refpath}/bed/twist-brca/all_target_segments_covered_by_probes_Lund-IncreasedStringency_NSGTECustom_0001481_hg38_nochr.bed"
    params.align = true
    params.varcall = true
    params.annotate = true
    params.gatkcov = false
    params.sv = true
    params.str = false
    params.onco = true
    params.umi = true
    params.intervals = "${params.refpath}/bed/twist-brca/all_target_segments_covered_by_probes_Lund-IncreasedStringency_NSGTECustom_0001481_hg38_nochr.intervals"
    params.bedgz = "${params.refpath}/bed/twist-brca/all_target_segments_covered_by_probes_Lund-IncreasedStringency_NSGTECustom_0001481_hg38_nochr.bed.gz"
    params.panelhs = "sentieon driver -r ${params.genome_file} -t ${params.cpu_all} -i "
    params.panelhs2 = " --algo HsMetricAlgo --targets_list ${params.intervals} --baits_list ${params.intervals} hs_metrics.txt"
    params.bed_melt = "${params.refpath}/bed/MELT/Hg38.genes.bed"
    params.mei_list = "${params.refpath}/annotation_dbs/MELT/mei_list.txt"
    params.meltheader = "/fs1/resources/ref/hg38/annotation_dbs/MELT/melt_vcf_header"
    params.svdb = "${params.refpath}/annotation_dbs/onco-solid/artefact-sv/200513/svdb_200513.db"
    params.svrank_model_s = "/fs1/resources/scout/rank_models_38/svrank_single_v1.0_panel.ini"
    params.rank_model = "/fs1/resources/scout/rank_models_38/rank_model_cmd_v4.ini"
    params.rank_model_s = "/fs1/resources/scout/rank_models_38/rank_model_cmd_v4_single_withoutmodels_onco.ini"
    params.svrank_model = "/fs1/resources/scout/rank_models_38/svrank_model_v1.0.ini"
    params.vcfanno = "${params.refpath}/annotation_dbs/onco-solid/vcfanno/vcfanno_onco"
    params.cnvkit_reference = "/fs1/viktor/cnvkit/bams/reference_20200505.cnn"
    params.loqusdb = "loqusdb_onco"
    params.antype = "panel"
    params.assay = "swea"
  }
}<|MERGE_RESOLUTION|>--- conflicted
+++ resolved
@@ -20,21 +20,10 @@
   bwa_shards = 8
   shardbwa = false
   
-<<<<<<< HEAD
   // CPU counts //
   cpu_all = 50
   cpu_many = 16
   cpu_some = 8
-=======
-  // PIPELINE OPTIONS //
-  align = false
-  varcall = false
-  annotate = false
-  gatkcov = false
-  sv = false
-  str = false
-  noupload = false
->>>>>>> 8ed2d532
 
   // FASTA //
   genome_file="${refpath}/fasta/GCA_000001405.15_GRCh38_no_alt_analysis_set_nochr.fna"
@@ -99,6 +88,7 @@
     params.loqusdb = "loqusdb_38"
     params.antype = "wgs"
     params.assay = "wgs"
+    params.noupload = false
   }
 
   onco {
@@ -131,5 +121,6 @@
     params.loqusdb = "loqusdb_onco"
     params.antype = "panel"
     params.assay = "swea"
+    params.noupload = false
   }
 }