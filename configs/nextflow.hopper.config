--- conflicted
+++ resolved
@@ -87,7 +87,6 @@
   queue             = 'normal'
 
   // CONTAINERS //
-<<<<<<< HEAD
   container_vep           = "/fs1/resources/containers/ensembl-vep_release_111.0.sif"
   container_fastp         = "/fs1/resources/containers/fastp_0.23.4.sif"
   container_sentieon      = "/fs1/resources/containers/sentieon_202308.sif"
@@ -102,13 +101,7 @@
   container_pod           = "/fs1/resources/containers/POD_2020-05-19.sif"
   container_reviewer      = "/fs1/resources/containers/REViewer_2021-06-07.sif"
   container_melt          = "/fs1/resources/containers/melt_2.2.2.sif"
-=======
-  container_vep            = "/fs1/resources/containers/ensembl-vep_release_111.0.sif"
-  container_fastp          = '/fs1/resources/containers/fastp_0.23.4.sif'
-  container_sentieon       = '/fs1/resources/containers/sentieon_202308.sif'
-  container_d4tools        = "/fs1/resources/containers/d4tools_0.3.8.sif"
   container_verifybamid2   = "/fs1/resources/containers/verifybamid2_2.0.1.sif"
->>>>>>> 2f694d54
 
   // MISC //
   run_chanjo2       = true
