--- conflicted
+++ resolved
@@ -43,8 +43,8 @@
   
   rCRS_fasta        = "${refpath}/fasta/split/M.fa"
 
-  // VEP REFERENCES AND ANNOTATION DBS //
-<<<<<<< HEAD
+  // VEP REFERENCES //
+
   VEP_DIR           = "${refpath}/vep/vep111.0"
   VEP_CACHE         = "${VEP_DIR}"
   VEP_PLUGINS       = "${VEP_DIR}/Plugins"
@@ -52,29 +52,17 @@
   VEP_FASTA         = "${VEP_DIR}/homo_sapiens_merged/111_GRCh38/Homo_sapiens.GRCh38.dna.toplevel.fa.gz"
   VEP_MAX_SV_SIZE   = "50000000"
   VEP_TRANSCRIPT_DISTANCE      = "200"
-
-  CADD              = "${refpath}/annotation_dbs/whole_genome_SNVs.tsv.gz"
+  
+  // VEP ANNOTATION DBS //
+  CADD              = "${refpath}/annotation_dbs/CADD_v1.7/whole_genome_SNVs.tsv.gz"
   DBNSFP            = "${refpath}/annotation_dbs/dbnsfp/dbNSFP4.3a_grch38.gz"
-  GNOMAD_EXOMES     = "${refpath}/annotation_dbs/gnomad_2.1/gnomad.exomes.r2.1.sites.grch38.ALLchr.minified.sort.vcf.gz"
-  GNOMAD_GENOMES    = "${refpath}/annotation_dbs/gnomad_2.1_genomes/gnomad_genomes_2.1_hg38_minified.miniheader.vcf.gz"
-=======
-  CADD              = "${refpath}/annotation_dbs/CADD_v1.7/whole_genome_SNVs.tsv.gz"
-  VEP_FASTA         = "${refpath}/vep/.vep/homo_sapiens_merged/98_GRCh38/Homo_sapiens.GRCh38.dna.toplevel.fa.gz"
-  MAXENTSCAN        = "${refpath}/vep/.vep/Plugins/MaxEntScan_scripts"
-  VEP_CACHE         = "${refpath}/vep/.vep103"
   GNOMAD_EXOMES     = "${refpath}/annotation_dbs/gnomad_4/gnomad.exomes.v4.0.sites.mini.vcf.gz"
->>>>>>> 90995d3e
+  GNOMAD_GENOMES    = "${refpath}/annotation_dbs/gnomad_4/gnomad.genomes.v4.0.sites.mini.vcf.gz"
   GNOMAD_MT         = "${refpath}/annotation_dbs/gnomad_3.1/gnomad.genomes.v3.1.sites.MT.vcf.bgz"
-  MAXENTSCAN        = "${VEP_PLUGINS}/MaxEntScan_scripts"
+  MAXENTSCAN        = "${VEP_PLUGINS}/MaxEntScan_scripts"  
   PHYLOP            = "${refpath}/annotation_dbs/hg38.phyloP100way.bw"
   PHASTCONS         = "${refpath}/annotation_dbs/hg38.phastCons100way.bw"
-<<<<<<< HEAD
-=======
-  GNOMAD_GENOMES    = "${refpath}/annotation_dbs/gnomad_4/gnomad.genomes.v4.0.sites.mini.vcf.gz"
-  SYNONYMS          = "${refpath}/vep/synonyms"
-  DBNSFP            = "${refpath}/annotation_dbs/dbnsfp/dbNSFP4.3a_grch38.gz"
->>>>>>> 90995d3e
-
+ 
   // ANNOTATION DBS GENERAL //
   KNOWN             = "${refpath}/annotation_dbs/Mills_and_1000G_gold_standard.indels.hg38.vcf.gz"
   CLINVAR           = "${refpath}/annotation_dbs/clinvar38_latest.vcf.gz"
@@ -100,11 +88,9 @@
   queue             = 'normal'
 
   // CONTAINERS //
-<<<<<<< HEAD
   container_vep = "/fs1/resources/containers/ensembl-vep_release_111.0.sif"
-=======
   container_fastp = '/fs1/resources/containers/fastp_0.23.4.sif'
->>>>>>> 90995d3e
+
 }
 
 process {
